--- conflicted
+++ resolved
@@ -195,7 +195,6 @@
 # If not set, the default directory is $CASSANDRA_HOME/data/commitlog.
 # commitlog_directory: /var/lib/cassandra/commitlog
 
-<<<<<<< HEAD
 # Enable / disable CDC functionality on a per-node basis. This modifies the logic used
 # for write path allocation rejection (standard: never reject. cdc: reject Mutation
 # containing a CDC-enabled table if at space limit in cdc_raw_directory).
@@ -207,18 +206,6 @@
 # $CASSANDRA_HOME/data/cdc_raw.
 # cdc_raw_directory: /var/lib/cassandra/cdc_raw
 
-# policy for data disk failures:
-# die: shut down gossip and client transports and kill the JVM for any fs errors or
-#      single-sstable errors, so the node can be replaced.
-# stop_paranoid: shut down gossip and client transports even for single-sstable errors,
-#                kill the JVM for errors during startup.
-# stop: shut down gossip and client transports, leaving the node effectively dead, but
-#       can still be inspected via JMX, kill the JVM for errors during startup.
-# best_effort: stop using the failed disk and respond to requests based on
-#              remaining available sstables.  This means you WILL see obsolete
-#              data at CL.ONE!
-# ignore: ignore fatal errors and let requests fail, as in pre-1.2 Cassandra
-=======
 # Policy for data disk failures:
 #
 # die
@@ -240,7 +227,6 @@
 #
 # ignore
 #    ignore fatal errors and let requests fail, as in pre-1.2 Cassandra
->>>>>>> 5cefe503
 disk_failure_policy: stop
 
 # Policy for commit disk failures:
