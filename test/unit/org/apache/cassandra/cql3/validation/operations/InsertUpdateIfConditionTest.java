--- conflicted
+++ resolved
@@ -188,7 +188,6 @@
         assertRows(execute("DELETE FROM %s WHERE k='k' AND i=0 IF EXISTS"), row(false));
 
         // CASSANDRA-6430
-<<<<<<< HEAD
         assertInvalidMessage("DELETE statements must restrict all PRIMARY KEY columns with equality relations in order to use IF conditions",
                              "DELETE FROM %s WHERE k = 'k' IF EXISTS");
         assertInvalidMessage("DELETE statements must restrict all PRIMARY KEY columns with equality relations in order to use IF conditions",
@@ -208,12 +207,6 @@
                              "DELETE FROM %s WHERE k = 'k' AND i IN (0, 1) IF v = 'foo'");
         assertInvalidMessage("IN on the clustering key columns is not supported with conditional deletions",
                              "DELETE FROM %s WHERE k = 'k' AND i IN (0, 1) IF EXISTS");
-=======
-        assertInvalid("DELETE FROM %s WHERE k = 'k' IF EXISTS");
-        assertInvalid("DELETE FROM %s WHERE k = 'k' IF v = 'foo'");
-        assertInvalid("DELETE FROM %s WHERE i = 0 IF EXISTS");
-        assertInvalid("DELETE FROM %s WHERE k = 0 AND i > 0 IF EXISTS");
-        assertInvalid("DELETE FROM %s WHERE k = 0 AND i > 0 IF v = 'foo'");
 
         createTable("CREATE TABLE %s(k int, s int static, i int, v text, PRIMARY KEY(k, i))");
         execute("INSERT INTO %s (k, s, i, v) VALUES ( 1, 1, 2, '1')");
@@ -225,7 +218,6 @@
         assertRows(execute("DELETE FROM %s WHERE k = 1 AND i = 2 IF s = 1"), row(true));
         assertEmpty(execute("SELECT * FROM %s WHERE k = 1 AND i = 2"));
         assertRows(execute("SELECT * FROM %s WHERE k = 1"), row(1, null, 1, null));
->>>>>>> a3379073
     }
 
     /**
