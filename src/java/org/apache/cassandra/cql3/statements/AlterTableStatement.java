--- conflicted
+++ resolved
@@ -200,7 +200,6 @@
                     if (def == null)
                         throw new InvalidRequestException(String.format("Column %s was not found in table %s", columnName, columnFamily()));
 
-<<<<<<< HEAD
                     switch (def.kind)
                     {
                          case PARTITION_KEY:
@@ -240,16 +239,10 @@
                     }
 
                     if (!Iterables.isEmpty(views))
-                        throw new InvalidRequestException(String.format("Cannot drop column %s on base table with materialized views.",
+                    throw new InvalidRequestException(String.format("Cannot drop column %s on base table %s with materialized views.",
                                                                         columnName.toString(),
-                                                                        keyspace()));
+                                                                        columnFamily()));
                 }
-=======
-                if (!Iterables.isEmpty(views))
-                    throw new InvalidRequestException(String.format("Cannot drop column %s on base table %s with materialized views.",
-                                                                    columnName.toString(),
-                                                                    columnFamily()));
->>>>>>> 7df36056
                 break;
             case DROP_COMPACT_STORAGE:
                 if (!meta.isCompactTable())
