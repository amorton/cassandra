/*
 * Licensed to the Apache Software Foundation (ASF) under one
 * or more contributor license agreements.  See the NOTICE file
 * distributed with this work for additional information
 * regarding copyright ownership.  The ASF licenses this file
 * to you under the Apache License, Version 2.0 (the
 * "License"); you may not use this file except in compliance
 * with the License.  You may obtain a copy of the License at
 *
 *     http://www.apache.org/licenses/LICENSE-2.0
 *
 * Unless required by applicable law or agreed to in writing, software
 * distributed under the License is distributed on an "AS IS" BASIS,
 * WITHOUT WARRANTIES OR CONDITIONS OF ANY KIND, either express or implied.
 * See the License for the specific language governing permissions and
 * limitations under the License.
 */
package org.apache.cassandra.streaming;

import java.io.IOException;
import java.net.InetAddress;
import java.net.Socket;
import java.net.SocketTimeoutException;
import java.util.*;
import java.util.concurrent.*;
import java.util.concurrent.atomic.AtomicBoolean;

<<<<<<< HEAD
import com.google.common.collect.*;

import org.apache.cassandra.db.lifecycle.LifecycleTransaction;
import org.apache.cassandra.db.lifecycle.SSTableSet;
=======
import com.google.common.annotations.VisibleForTesting;
import com.google.common.base.Function;
import com.google.common.collect.*;

import org.apache.cassandra.db.lifecycle.SSTableIntervalTree;
import org.apache.cassandra.db.lifecycle.View;
>>>>>>> 05f8a008
import org.apache.cassandra.io.sstable.format.SSTableReader;
import org.slf4j.Logger;
import org.slf4j.LoggerFactory;

import org.apache.cassandra.config.DatabaseDescriptor;
import org.apache.cassandra.db.ColumnFamilyStore;
import org.apache.cassandra.db.Keyspace;
<<<<<<< HEAD
import org.apache.cassandra.db.PartitionPosition;
=======
import org.apache.cassandra.db.RowPosition;
import org.apache.cassandra.dht.AbstractBounds;
import org.apache.cassandra.dht.Bounds;
>>>>>>> 05f8a008
import org.apache.cassandra.dht.Range;
import org.apache.cassandra.dht.Token;
import org.apache.cassandra.gms.*;
import org.apache.cassandra.io.sstable.Component;
import org.apache.cassandra.io.sstable.Descriptor;
import org.apache.cassandra.metrics.StreamingMetrics;
import org.apache.cassandra.service.ActiveRepairService;
import org.apache.cassandra.streaming.messages.*;
import org.apache.cassandra.utils.FBUtilities;
import org.apache.cassandra.utils.JVMStabilityInspector;
import org.apache.cassandra.utils.Pair;
import org.apache.cassandra.utils.concurrent.Ref;
import org.apache.cassandra.utils.concurrent.Refs;

/**
 * Handles the streaming a one or more section of one of more sstables to and from a specific
 * remote node.
 *
 * Both this node and the remote one will create a similar symmetrical StreamSession. A streaming
 * session has the following life-cycle:
 *
 * 1. Connections Initialization
 *
 *   (a) A node (the initiator in the following) create a new StreamSession, initialize it (init())
 *       and then start it (start()). Start will create a {@link ConnectionHandler} that will create
 *       two connections to the remote node (the follower in the following) with whom to stream and send
 *       a StreamInit message. The first connection will be the incoming connection for the
 *       initiator, and the second connection will be the outgoing.
 *   (b) Upon reception of that StreamInit message, the follower creates its own StreamSession,
 *       initialize it if it still does not exist, and attach connecting socket to its ConnectionHandler
 *       according to StreamInit message's isForOutgoing flag.
 *   (d) When the both incoming and outgoing connections are established, StreamSession calls
 *       StreamSession#onInitializationComplete method to start the streaming prepare phase
 *       (StreamResultFuture.startStreaming()).
 *
 * 2. Streaming preparation phase
 *
 *   (a) This phase is started when the initiator onInitializationComplete() method is called. This method sends a
 *       PrepareMessage that includes what files/sections this node will stream to the follower
 *       (stored in a StreamTransferTask, each column family has it's own transfer task) and what
 *       the follower needs to stream back (StreamReceiveTask, same as above). If the initiator has
 *       nothing to receive from the follower, it goes directly to its Streaming phase. Otherwise,
 *       it waits for the follower PrepareMessage.
 *   (b) Upon reception of the PrepareMessage, the follower records which files/sections it will receive
 *       and send back its own PrepareMessage with a summary of the files/sections that will be sent to
 *       the initiator (prepare()). After having sent that message, the follower goes to its Streamning
 *       phase.
 *   (c) When the initiator receives the follower PrepareMessage, it records which files/sections it will
 *       receive and then goes to his own Streaming phase.
 *
 * 3. Streaming phase
 *
 *   (a) The streaming phase is started by each node (the sender in the follower, but note that each side
 *       of the StreamSession may be sender for some of the files) involved by calling startStreamingFiles().
 *       This will sequentially send a FileMessage for each file of each SteamTransferTask. Each FileMessage
 *       consists of a FileMessageHeader that indicates which file is coming and then start streaming the
 *       content for that file (StreamWriter in FileMessage.serialize()). When a file is fully sent, the
 *       fileSent() method is called for that file. If all the files for a StreamTransferTask are sent
 *       (StreamTransferTask.complete()), the task is marked complete (taskCompleted()).
 *   (b) On the receiving side, a SSTable will be written for the incoming file (StreamReader in
 *       FileMessage.deserialize()) and once the FileMessage is fully received, the file will be marked as
 *       complete (received()). When all files for the StreamReceiveTask have been received, the sstables
 *       are added to the CFS (and 2ndary index are built, StreamReceiveTask.complete()) and the task
 *       is marked complete (taskCompleted())
 *   (b) If during the streaming of a particular file an I/O error occurs on the receiving end of a stream
 *       (FileMessage.deserialize), the node will retry the file (up to DatabaseDescriptor.getMaxStreamingRetries())
 *       by sending a RetryMessage to the sender. On receiving a RetryMessage, the sender simply issue a new
 *       FileMessage for that file.
 *   (c) When all transfer and receive tasks for a session are complete, the move to the Completion phase
 *       (maybeCompleted()).
 *
 * 4. Completion phase
 *
 *   (a) When a node has finished all transfer and receive task, it enter the completion phase (maybeCompleted()).
 *       If it had already received a CompleteMessage from the other side (it is in the WAIT_COMPLETE state), that
 *       session is done is is closed (closeSession()). Otherwise, the node switch to the WAIT_COMPLETE state and
 *       send a CompleteMessage to the other side.
 */
public class StreamSession implements IEndpointStateChangeSubscriber
{
    private static final Logger logger = LoggerFactory.getLogger(StreamSession.class);

    /**
     * Streaming endpoint.
     *
     * Each {@code StreamSession} is identified by this InetAddress which is broadcast address of the node streaming.
     */
    public final InetAddress peer;
    private final int index;
    /** Actual connecting address. Can be the same as {@linkplain #peer}. */
    public final InetAddress connecting;

    // should not be null when session is started
    private StreamResultFuture streamResult;

    // stream requests to send to the peer
    protected final Set<StreamRequest> requests = Sets.newConcurrentHashSet();
    // streaming tasks are created and managed per ColumnFamily ID
    private final ConcurrentHashMap<UUID, StreamTransferTask> transfers = new ConcurrentHashMap<>();
    // data receivers, filled after receiving prepare message
    private final Map<UUID, StreamReceiveTask> receivers = new ConcurrentHashMap<>();
    private final StreamingMetrics metrics;
    /* can be null when session is created in remote */
    private final StreamConnectionFactory factory;

    public final ConnectionHandler handler;

    private int retries;

    private AtomicBoolean isAborted = new AtomicBoolean(false);
    private final boolean keepSSTableLevel;
    private final boolean isIncremental;

    public static enum State
    {
        INITIALIZED,
        PREPARING,
        STREAMING,
        WAIT_COMPLETE,
        COMPLETE,
        FAILED,
    }

    private volatile State state = State.INITIALIZED;
    private volatile boolean completeSent = false;

    /**
     * Create new streaming session with the peer.
     *
     * @param peer Address of streaming peer
     * @param connecting Actual connecting address
     * @param factory is used for establishing connection
     */
    public StreamSession(InetAddress peer, InetAddress connecting, StreamConnectionFactory factory, int index, boolean keepSSTableLevel, boolean isIncremental)
    {
        this.peer = peer;
        this.connecting = connecting;
        this.index = index;
        this.factory = factory;
        this.handler = new ConnectionHandler(this);
        this.metrics = StreamingMetrics.get(connecting);
        this.keepSSTableLevel = keepSSTableLevel;
        this.isIncremental = isIncremental;
    }

    public UUID planId()
    {
        return streamResult == null ? null : streamResult.planId;
    }

    public int sessionIndex()
    {
        return index;
    }

    public String description()
    {
        return streamResult == null ? null : streamResult.description;
    }

    public boolean keepSSTableLevel()
    {
        return keepSSTableLevel;
    }

    public boolean isIncremental()
    {
        return isIncremental;
    }


    public LifecycleTransaction getTransaction(UUID cfId)
    {
        assert receivers.containsKey(cfId);
        return receivers.get(cfId).txn;
    }

    /**
     * Bind this session to report to specific {@link StreamResultFuture} and
     * perform pre-streaming initialization.
     *
     * @param streamResult result to report to
     */
    public void init(StreamResultFuture streamResult)
    {
        this.streamResult = streamResult;
    }

    public void start()
    {
        if (requests.isEmpty() && transfers.isEmpty())
        {
            logger.info("[Stream #{}] Session does not have any tasks.", planId());
            closeSession(State.COMPLETE);
            return;
        }

        try
        {
            logger.info("[Stream #{}] Starting streaming to {}{}", planId(),
                                                                   peer,
                                                                   peer.equals(connecting) ? "" : " through " + connecting);
            handler.initiate();
            onInitializationComplete();
        }
        catch (Exception e)
        {
            JVMStabilityInspector.inspectThrowable(e);
            onError(e);
        }
    }

    public Socket createConnection() throws IOException
    {
        assert factory != null;
        return factory.createConnection(connecting);
    }

    /**
     * Request data fetch task to this session.
     *
     * @param keyspace Requesting keyspace
     * @param ranges Ranges to retrieve data
     * @param columnFamilies ColumnFamily names. Can be empty if requesting all CF under the keyspace.
     */
    public void addStreamRequest(String keyspace, Collection<Range<Token>> ranges, Collection<String> columnFamilies, long repairedAt)
    {
        requests.add(new StreamRequest(keyspace, ranges, columnFamilies, repairedAt));
    }

    /**
     * Set up transfer for specific keyspace/ranges/CFs
     *
     * Used in repair - a streamed sstable in repair will be marked with the given repairedAt time
     *
     * @param keyspace Transfer keyspace
     * @param ranges Transfer ranges
     * @param columnFamilies Transfer ColumnFamilies
     * @param flushTables flush tables?
     * @param repairedAt the time the repair started.
     */
    public void addTransferRanges(String keyspace, Collection<Range<Token>> ranges, Collection<String> columnFamilies, boolean flushTables, long repairedAt)
    {
        Collection<ColumnFamilyStore> stores = getColumnFamilyStores(keyspace, columnFamilies);
        if (flushTables)
            flushSSTables(stores);

        List<Range<Token>> normalizedRanges = Range.normalize(ranges);
        List<SSTableStreamingSections> sections = getSSTableSectionsForRanges(normalizedRanges, stores, repairedAt, isIncremental);
        try
        {
            addTransferFiles(sections);
        }
        finally
        {
            for (SSTableStreamingSections release : sections)
                release.ref.release();
        }
    }

    private Collection<ColumnFamilyStore> getColumnFamilyStores(String keyspace, Collection<String> columnFamilies)
    {
        Collection<ColumnFamilyStore> stores = new HashSet<>();
        // if columnfamilies are not specified, we add all cf under the keyspace
        if (columnFamilies.isEmpty())
        {
            stores.addAll(Keyspace.open(keyspace).getColumnFamilyStores());
        }
        else
        {
            for (String cf : columnFamilies)
                stores.add(Keyspace.open(keyspace).getColumnFamilyStore(cf));
        }
        return stores;
    }

    @VisibleForTesting
    public static List<SSTableStreamingSections> getSSTableSectionsForRanges(Collection<Range<Token>> ranges, Collection<ColumnFamilyStore> stores, long overriddenRepairedAt, final boolean isIncremental)
    {
        Refs<SSTableReader> refs = new Refs<>();
        try
        {
            for (ColumnFamilyStore cfStore : stores)
            {
                final List<Range<PartitionPosition>> keyRanges = new ArrayList<>(ranges.size());
                for (Range<Token> range : ranges)
                    keyRanges.add(Range.makeRowRange(range));
                refs.addAll(cfStore.selectAndReference(view -> {
                    Set<SSTableReader> sstables = Sets.newHashSet();
                    for (Range<PartitionPosition> keyRange : keyRanges)
                    {
<<<<<<< HEAD
                        // keyRange excludes its start, while sstableInBounds is inclusive (of both start and end).
                        // This is fine however, because keyRange has been created from a token range through Range.makeRowRange (see above).
                        // And that later method uses the Token.maxKeyBound() method to creates the range, which return a "fake" key that
                        // sort after all keys having the token. That "fake" key cannot however be equal to any real key, so that even
                        // including keyRange.left will still exclude any key having the token of the original token range, and so we're
                        // still actually selecting what we wanted.
                        for (SSTableReader sstable : view.sstablesInBounds(SSTableSet.CANONICAL, keyRange.left, keyRange.right))
                        {
                            // sstableInBounds may contain early opened sstables
                            if (!isIncremental || !sstable.isRepaired())
                                sstables.add(sstable);
=======
                        SSTableIntervalTree intervalTree = SSTableIntervalTree.build(ColumnFamilyStore.CANONICAL_SSTABLES.apply(view));
                        Set<SSTableReader> sstables = Sets.newHashSet();
                        for (Range<RowPosition> keyRange : keyRanges)
                        {
                            // keyRange excludes its start, while sstableInBounds is inclusive (of both start and end).
                            // This is fine however, because keyRange has been created from a token range through Range.makeRowRange (see above).
                            // And that later method uses the Token.maxKeyBound() method to creates the range, which return a "fake" key that
                            // sort after all keys having the token. That "fake" key cannot however be equal to any real key, so that even
                            // including keyRange.left will still exclude any key having the token of the original token range, and so we're
                            // still actually selecting what we wanted.
                            for (SSTableReader sstable : View.sstablesInBounds(keyRange.left, keyRange.right, intervalTree))
                            {
                                if (!isIncremental || !sstable.isRepaired())
                                    sstables.add(sstable);
                            }
>>>>>>> 05f8a008
                        }
                    }

                    if (logger.isDebugEnabled())
                        logger.debug("ViewFilter for {}/{} sstables", sstables.size(), Iterables.size(view.sstables(SSTableSet.CANONICAL)));
                    return sstables;
                }).refs);
            }

            List<SSTableStreamingSections> sections = new ArrayList<>(refs.size());
            for (SSTableReader sstable : refs)
            {
                long repairedAt = overriddenRepairedAt;
                if (overriddenRepairedAt == ActiveRepairService.UNREPAIRED_SSTABLE)
                    repairedAt = sstable.getSSTableMetadata().repairedAt;
                sections.add(new SSTableStreamingSections(refs.get(sstable),
                                                          sstable.getPositionsForRanges(ranges),
                                                          sstable.estimatedKeysForRanges(ranges),
                                                          repairedAt));
            }
            return sections;
        }
        catch (Throwable t)
        {
            refs.release();
            throw t;
        }
    }

    public void addTransferFiles(Collection<SSTableStreamingSections> sstableDetails)
    {
        Iterator<SSTableStreamingSections> iter = sstableDetails.iterator();
        while (iter.hasNext())
        {
            SSTableStreamingSections details = iter.next();
            if (details.sections.isEmpty())
            {
                // A reference was acquired on the sstable and we won't stream it
                details.ref.release();
                iter.remove();
                continue;
            }

            UUID cfId = details.ref.get().metadata.cfId;
            StreamTransferTask task = transfers.get(cfId);
            if (task == null)
            {
                //guarantee atomicity
                StreamTransferTask newTask = new StreamTransferTask(this, cfId);
                task = transfers.putIfAbsent(cfId, newTask);
                if (task == null)
                    task = newTask;
            }
            task.addTransferFile(details.ref, details.estimatedKeys, details.sections, details.repairedAt);
            iter.remove();
        }
    }

    public static class SSTableStreamingSections
    {
        public final Ref<SSTableReader> ref;
        public final List<Pair<Long, Long>> sections;
        public final long estimatedKeys;
        public final long repairedAt;

        public SSTableStreamingSections(Ref<SSTableReader> ref, List<Pair<Long, Long>> sections, long estimatedKeys, long repairedAt)
        {
            this.ref = ref;
            this.sections = sections;
            this.estimatedKeys = estimatedKeys;
            this.repairedAt = repairedAt;
        }
    }

    private synchronized void closeSession(State finalState)
    {
        if (isAborted.compareAndSet(false, true))
        {
            state(finalState);

            if (finalState == State.FAILED)
            {
                for (StreamTask task : Iterables.concat(receivers.values(), transfers.values()))
                    task.abort();
            }

            // Note that we shouldn't block on this close because this method is called on the handler
            // incoming thread (so we would deadlock).
            handler.close();

            streamResult.handleSessionComplete(this);
        }
    }

    /**
     * Set current state to {@code newState}.
     *
     * @param newState new state to set
     */
    public void state(State newState)
    {
        state = newState;
    }

    /**
     * @return current state
     */
    public State state()
    {
        return state;
    }

    /**
     * Return if this session completed successfully.
     *
     * @return true if session completed successfully.
     */
    public boolean isSuccess()
    {
        return state == State.COMPLETE;
    }

    public void messageReceived(StreamMessage message)
    {
        switch (message.type)
        {
            case PREPARE:
                PrepareMessage msg = (PrepareMessage) message;
                prepare(msg.requests, msg.summaries);
                break;

            case FILE:
                receive((IncomingFileMessage) message);
                break;

            case RECEIVED:
                ReceivedMessage received = (ReceivedMessage) message;
                received(received.cfId, received.sequenceNumber);
                break;

            case RETRY:
                RetryMessage retry = (RetryMessage) message;
                retry(retry.cfId, retry.sequenceNumber);
                break;

            case COMPLETE:
                complete();
                break;

            case SESSION_FAILED:
                sessionFailed();
                break;
        }
    }

    /**
     * Call back when connection initialization is complete to start the prepare phase.
     */
    public void onInitializationComplete()
    {
        // send prepare message
        state(State.PREPARING);
        PrepareMessage prepare = new PrepareMessage();
        prepare.requests.addAll(requests);
        for (StreamTransferTask task : transfers.values())
            prepare.summaries.add(task.getSummary());
        handler.sendMessage(prepare);

        // if we don't need to prepare for receiving stream, start sending files immediately
        if (requests.isEmpty())
            startStreamingFiles();
    }

    /**l
     * Call back for handling exception during streaming.
     *
     * @param e thrown exception
     */
    public void onError(Throwable e)
    {
        if (e instanceof SocketTimeoutException)
        {
            logger.error("[Stream #{}] Streaming socket timed out. This means the session peer stopped responding or " +
                         "is still processing received data. If there is no sign of failure in the other end or a very " +
                         "dense table is being transferred you may want to increase streaming_socket_timeout_in_ms " +
                         "property. Current value is {}ms.", planId(), DatabaseDescriptor.getStreamingSocketTimeout(), e);
        }
        else
        {
            logger.error("[Stream #{}] Streaming error occurred", planId(), e);
        }
        // send session failure message
        if (handler.isOutgoingConnected())
            handler.sendMessage(new SessionFailedMessage());
        // fail session
        closeSession(State.FAILED);
    }

    /**
     * Prepare this session for sending/receiving files.
     */
    public void prepare(Collection<StreamRequest> requests, Collection<StreamSummary> summaries)
    {
        // prepare tasks
        state(State.PREPARING);
        for (StreamRequest request : requests)
            addTransferRanges(request.keyspace, request.ranges, request.columnFamilies, true, request.repairedAt); // always flush on stream request
        for (StreamSummary summary : summaries)
            prepareReceiving(summary);

        // send back prepare message if prepare message contains stream request
        if (!requests.isEmpty())
        {
            PrepareMessage prepare = new PrepareMessage();
            for (StreamTransferTask task : transfers.values())
                prepare.summaries.add(task.getSummary());
            handler.sendMessage(prepare);
        }

        // if there are files to stream
        if (!maybeCompleted())
            startStreamingFiles();
    }

    /**
     * Call back after sending FileMessageHeader.
     *
     * @param header sent header
     */
    public void fileSent(FileMessageHeader header)
    {
        long headerSize = header.size();
        StreamingMetrics.totalOutgoingBytes.inc(headerSize);
        metrics.outgoingBytes.inc(headerSize);
        // schedule timeout for receiving ACK
        StreamTransferTask task = transfers.get(header.cfId);
        if (task != null)
        {
            task.scheduleTimeout(header.sequenceNumber, 12, TimeUnit.HOURS);
        }
    }

    /**
     * Call back after receiving FileMessageHeader.
     *
     * @param message received file
     */
    public void receive(IncomingFileMessage message)
    {
        long headerSize = message.header.size();
        StreamingMetrics.totalIncomingBytes.inc(headerSize);
        metrics.incomingBytes.inc(headerSize);
        // send back file received message
        handler.sendMessage(new ReceivedMessage(message.header.cfId, message.header.sequenceNumber));
        receivers.get(message.header.cfId).received(message.sstable);
    }

    public void progress(Descriptor desc, ProgressInfo.Direction direction, long bytes, long total)
    {
        ProgressInfo progress = new ProgressInfo(peer, index, desc.filenameFor(Component.DATA), direction, bytes, total);
        streamResult.handleProgress(progress);
    }

    public void received(UUID cfId, int sequenceNumber)
    {
        transfers.get(cfId).complete(sequenceNumber);
    }

    /**
     * Call back on receiving {@code StreamMessage.Type.RETRY} message.
     *
     * @param cfId ColumnFamily ID
     * @param sequenceNumber Sequence number to indicate which file to stream again
     */
    public void retry(UUID cfId, int sequenceNumber)
    {
        OutgoingFileMessage message = transfers.get(cfId).createMessageForRetry(sequenceNumber);
        handler.sendMessage(message);
    }

    /**
     * Check if session is completed on receiving {@code StreamMessage.Type.COMPLETE} message.
     */
    public synchronized void complete()
    {
        if (state == State.WAIT_COMPLETE)
        {
            if (!completeSent)
            {
                handler.sendMessage(new CompleteMessage());
                completeSent = true;
            }
            closeSession(State.COMPLETE);
        }
        else
        {
            state(State.WAIT_COMPLETE);
            handler.closeIncoming();
        }
    }

    /**
     * Call back on receiving {@code StreamMessage.Type.SESSION_FAILED} message.
     */
    public synchronized void sessionFailed()
    {
        logger.error("[Stream #{}] Remote peer {} failed stream session.", planId(), peer.getHostAddress());
        closeSession(State.FAILED);
    }

    public void doRetry(FileMessageHeader header, Throwable e)
    {
        logger.warn("[Stream #{}] Retrying for following error", planId(), e);
        // retry
        retries++;
        if (retries > DatabaseDescriptor.getMaxStreamingRetries())
            onError(new IOException("Too many retries for " + header, e));
        else
            handler.sendMessage(new RetryMessage(header.cfId, header.sequenceNumber));
    }

    /**
     * @return Current snapshot of this session info.
     */
    public SessionInfo getSessionInfo()
    {
        List<StreamSummary> receivingSummaries = Lists.newArrayList();
        for (StreamTask receiver : receivers.values())
            receivingSummaries.add(receiver.getSummary());
        List<StreamSummary> transferSummaries = Lists.newArrayList();
        for (StreamTask transfer : transfers.values())
            transferSummaries.add(transfer.getSummary());
        return new SessionInfo(peer, index, connecting, receivingSummaries, transferSummaries, state);
    }

    public synchronized void taskCompleted(StreamReceiveTask completedTask)
    {
        receivers.remove(completedTask.cfId);
        maybeCompleted();
    }

    public synchronized void taskCompleted(StreamTransferTask completedTask)
    {
        transfers.remove(completedTask.cfId);
        maybeCompleted();
    }

    public void onJoin(InetAddress endpoint, EndpointState epState) {}
    public void beforeChange(InetAddress endpoint, EndpointState currentState, ApplicationState newStateKey, VersionedValue newValue) {}
    public void onChange(InetAddress endpoint, ApplicationState state, VersionedValue value) {}
    public void onAlive(InetAddress endpoint, EndpointState state) {}
    public void onDead(InetAddress endpoint, EndpointState state) {}

    public void onRemove(InetAddress endpoint)
    {
        logger.error("[Stream #{}] Session failed because remote peer {} has left.", planId(), peer.getHostAddress());
        closeSession(State.FAILED);
    }

    public void onRestart(InetAddress endpoint, EndpointState epState)
    {
        logger.error("[Stream #{}] Session failed because remote peer {} was restarted.", planId(), peer.getHostAddress());
        closeSession(State.FAILED);
    }

    private boolean maybeCompleted()
    {
        boolean completed = receivers.isEmpty() && transfers.isEmpty();
        if (completed)
        {
            if (state == State.WAIT_COMPLETE)
            {
                if (!completeSent)
                {
                    handler.sendMessage(new CompleteMessage());
                    completeSent = true;
                }
                closeSession(State.COMPLETE);
            }
            else
            {
                // notify peer that this session is completed
                handler.sendMessage(new CompleteMessage());
                completeSent = true;
                state(State.WAIT_COMPLETE);
                handler.closeOutgoing();
            }
        }
        return completed;
    }

    /**
     * Flushes matching column families from the given keyspace, or all columnFamilies
     * if the cf list is empty.
     */
    private void flushSSTables(Iterable<ColumnFamilyStore> stores)
    {
        List<Future<?>> flushes = new ArrayList<>();
        for (ColumnFamilyStore cfs : stores)
            flushes.add(cfs.forceFlush());
        FBUtilities.waitOnFutures(flushes);
    }

    private void prepareReceiving(StreamSummary summary)
    {
        if (summary.files > 0)
            receivers.put(summary.cfId, new StreamReceiveTask(this, summary.cfId, summary.files, summary.totalSize));
    }

    private void startStreamingFiles()
    {
        streamResult.handleSessionPrepared(this);

        state(State.STREAMING);
        for (StreamTransferTask task : transfers.values())
        {
            Collection<OutgoingFileMessage> messages = task.getFileMessages();
            if (messages.size() > 0)
                handler.sendMessages(messages);
            else
                taskCompleted(task); // there is no file to send
        }
    }
}<|MERGE_RESOLUTION|>--- conflicted
+++ resolved
@@ -25,19 +25,13 @@
 import java.util.concurrent.*;
 import java.util.concurrent.atomic.AtomicBoolean;
 
-<<<<<<< HEAD
+import com.google.common.annotations.VisibleForTesting;
 import com.google.common.collect.*;
 
 import org.apache.cassandra.db.lifecycle.LifecycleTransaction;
 import org.apache.cassandra.db.lifecycle.SSTableSet;
-=======
-import com.google.common.annotations.VisibleForTesting;
-import com.google.common.base.Function;
-import com.google.common.collect.*;
-
 import org.apache.cassandra.db.lifecycle.SSTableIntervalTree;
 import org.apache.cassandra.db.lifecycle.View;
->>>>>>> 05f8a008
 import org.apache.cassandra.io.sstable.format.SSTableReader;
 import org.slf4j.Logger;
 import org.slf4j.LoggerFactory;
@@ -45,13 +39,7 @@
 import org.apache.cassandra.config.DatabaseDescriptor;
 import org.apache.cassandra.db.ColumnFamilyStore;
 import org.apache.cassandra.db.Keyspace;
-<<<<<<< HEAD
 import org.apache.cassandra.db.PartitionPosition;
-=======
-import org.apache.cassandra.db.RowPosition;
-import org.apache.cassandra.dht.AbstractBounds;
-import org.apache.cassandra.dht.Bounds;
->>>>>>> 05f8a008
 import org.apache.cassandra.dht.Range;
 import org.apache.cassandra.dht.Token;
 import org.apache.cassandra.gms.*;
@@ -341,37 +329,13 @@
                     keyRanges.add(Range.makeRowRange(range));
                 refs.addAll(cfStore.selectAndReference(view -> {
                     Set<SSTableReader> sstables = Sets.newHashSet();
+                    SSTableIntervalTree intervalTree = SSTableIntervalTree.build(view.sstables(SSTableSet.CANONICAL));
                     for (Range<PartitionPosition> keyRange : keyRanges)
                     {
-<<<<<<< HEAD
-                        // keyRange excludes its start, while sstableInBounds is inclusive (of both start and end).
-                        // This is fine however, because keyRange has been created from a token range through Range.makeRowRange (see above).
-                        // And that later method uses the Token.maxKeyBound() method to creates the range, which return a "fake" key that
-                        // sort after all keys having the token. That "fake" key cannot however be equal to any real key, so that even
-                        // including keyRange.left will still exclude any key having the token of the original token range, and so we're
-                        // still actually selecting what we wanted.
-                        for (SSTableReader sstable : view.sstablesInBounds(SSTableSet.CANONICAL, keyRange.left, keyRange.right))
+                        for (SSTableReader sstable : View.sstablesInBounds(keyRange.left, keyRange.right, intervalTree))
                         {
-                            // sstableInBounds may contain early opened sstables
                             if (!isIncremental || !sstable.isRepaired())
                                 sstables.add(sstable);
-=======
-                        SSTableIntervalTree intervalTree = SSTableIntervalTree.build(ColumnFamilyStore.CANONICAL_SSTABLES.apply(view));
-                        Set<SSTableReader> sstables = Sets.newHashSet();
-                        for (Range<RowPosition> keyRange : keyRanges)
-                        {
-                            // keyRange excludes its start, while sstableInBounds is inclusive (of both start and end).
-                            // This is fine however, because keyRange has been created from a token range through Range.makeRowRange (see above).
-                            // And that later method uses the Token.maxKeyBound() method to creates the range, which return a "fake" key that
-                            // sort after all keys having the token. That "fake" key cannot however be equal to any real key, so that even
-                            // including keyRange.left will still exclude any key having the token of the original token range, and so we're
-                            // still actually selecting what we wanted.
-                            for (SSTableReader sstable : View.sstablesInBounds(keyRange.left, keyRange.right, intervalTree))
-                            {
-                                if (!isIncremental || !sstable.isRepaired())
-                                    sstables.add(sstable);
-                            }
->>>>>>> 05f8a008
                         }
                     }
 
