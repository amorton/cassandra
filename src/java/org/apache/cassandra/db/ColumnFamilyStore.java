/*
 * Licensed to the Apache Software Foundation (ASF) under one
 * or more contributor license agreements.  See the NOTICE file
 * distributed with this work for additional information
 * regarding copyright ownership.  The ASF licenses this file
 * to you under the Apache License, Version 2.0 (the
 * "License"); you may not use this file except in compliance
 * with the License.  You may obtain a copy of the License at
 *
 *     http://www.apache.org/licenses/LICENSE-2.0
 *
 * Unless required by applicable law or agreed to in writing, software
 * distributed under the License is distributed on an "AS IS" BASIS,
 * WITHOUT WARRANTIES OR CONDITIONS OF ANY KIND, either express or implied.
 * See the License for the specific language governing permissions and
 * limitations under the License.
 */
package org.apache.cassandra.db;

import java.io.File;
import java.io.IOException;
import java.io.PrintStream;
import java.lang.reflect.Constructor;
import java.lang.reflect.InvocationTargetException;
import java.nio.ByteBuffer;
import java.nio.file.Files;
import java.util.*;
import java.util.Objects;
import java.util.concurrent.*;
import java.util.concurrent.atomic.AtomicInteger;
import java.util.concurrent.atomic.AtomicReference;
import java.util.regex.Pattern;
import javax.management.*;
import javax.management.openmbean.*;

import com.google.common.annotations.VisibleForTesting;
import com.google.common.base.*;
import com.google.common.base.Throwables;
import com.google.common.collect.*;
import com.google.common.util.concurrent.*;
import org.slf4j.Logger;
import org.slf4j.LoggerFactory;

import org.apache.cassandra.cache.*;
import org.apache.cassandra.concurrent.*;
import org.apache.cassandra.config.*;
import org.apache.cassandra.db.commitlog.CommitLog;
import org.apache.cassandra.db.commitlog.CommitLogPosition;
import org.apache.cassandra.db.compaction.*;
import org.apache.cassandra.db.filter.ClusteringIndexFilter;
import org.apache.cassandra.db.filter.DataLimits;
import org.apache.cassandra.db.streaming.CassandraStreamManager;
import org.apache.cassandra.db.repair.CassandraTableRepairManager;
import org.apache.cassandra.db.view.TableViews;
import org.apache.cassandra.db.lifecycle.*;
import org.apache.cassandra.db.partitions.CachedPartition;
import org.apache.cassandra.db.partitions.PartitionUpdate;
import org.apache.cassandra.db.rows.CellPath;
import org.apache.cassandra.dht.*;
import org.apache.cassandra.dht.Range;
import org.apache.cassandra.exceptions.ConfigurationException;
import org.apache.cassandra.exceptions.StartupException;
import org.apache.cassandra.index.SecondaryIndexManager;
import org.apache.cassandra.index.internal.CassandraIndex;
import org.apache.cassandra.index.transactions.UpdateTransaction;
import org.apache.cassandra.io.FSReadError;
import org.apache.cassandra.io.FSWriteError;
import org.apache.cassandra.io.sstable.Component;
import org.apache.cassandra.io.sstable.Descriptor;
import org.apache.cassandra.io.sstable.SSTableMultiWriter;
import org.apache.cassandra.io.sstable.format.*;
import org.apache.cassandra.io.sstable.metadata.MetadataCollector;
import org.apache.cassandra.io.util.FileUtils;
import org.apache.cassandra.metrics.Sampler;
import org.apache.cassandra.metrics.Sampler.Sample;
import org.apache.cassandra.metrics.Sampler.SamplerType;
import org.apache.cassandra.metrics.TableMetrics;
import org.apache.cassandra.repair.TableRepairManager;
import org.apache.cassandra.repair.consistent.admin.CleanupSummary;
import org.apache.cassandra.repair.consistent.admin.PendingStat;
import org.apache.cassandra.schema.*;
import org.apache.cassandra.schema.CompactionParams.TombstoneOption;
import org.apache.cassandra.service.ActiveRepairService;
import org.apache.cassandra.service.CacheService;
import org.apache.cassandra.service.StorageService;
import org.apache.cassandra.streaming.TableStreamManager;
import org.apache.cassandra.utils.*;
import org.apache.cassandra.utils.concurrent.OpOrder;
import org.apache.cassandra.utils.concurrent.Refs;
import org.apache.cassandra.utils.memory.MemtableAllocator;
import org.json.simple.JSONArray;
import org.json.simple.JSONObject;

import static java.util.concurrent.TimeUnit.NANOSECONDS;

import static org.apache.cassandra.utils.Throwables.maybeFail;
import static org.apache.cassandra.utils.Throwables.merge;

public class ColumnFamilyStore implements ColumnFamilyStoreMBean
{
    private static final Logger logger = LoggerFactory.getLogger(ColumnFamilyStore.class);

    /*
    We keep a pool of threads for each data directory, size of each pool is memtable_flush_writers.
    When flushing we start a Flush runnable in the flushExecutor. Flush calculates how to split the
    memtable ranges over the existing data directories and creates a FlushRunnable for each of the directories.
    The FlushRunnables are executed in the perDiskflushExecutors and the Flush will block until all FlushRunnables
    are finished. By having flushExecutor size the same size as each of the perDiskflushExecutors we make sure we can
    have that many flushes going at the same time.
    */
<<<<<<< HEAD
    private static final ExecutorService flushExecutor = new JMXEnabledThreadPoolExecutor(DatabaseDescriptor.getFlushWriters(),
                                                                                          Stage.KEEP_ALIVE_SECONDS,
                                                                                          TimeUnit.SECONDS,
                                                                                          new LinkedBlockingQueue<Runnable>(),
                                                                                          new NamedThreadFactory("MemtableFlushWriter"),
                                                                                          "internal");
=======
    private static final ThreadPoolExecutor flushExecutor = new JMXEnabledThreadPoolExecutor(DatabaseDescriptor.getFlushWriters(),
                                                                                             StageManager.KEEPALIVE,
                                                                                             TimeUnit.SECONDS,
                                                                                             new LinkedBlockingQueue<>(),
                                                                                             new NamedThreadFactory("MemtableFlushWriter"),
                                                                                             "internal");
>>>>>>> 11cb8104

    private static final ExecutorService [] perDiskflushExecutors = new ExecutorService[DatabaseDescriptor.getAllDataFileLocations().length];

    static
    {
        for (int i = 0; i < DatabaseDescriptor.getAllDataFileLocations().length; i++)
        {
            perDiskflushExecutors[i] = new JMXEnabledThreadPoolExecutor(DatabaseDescriptor.getFlushWriters(),
                                                                        Stage.KEEP_ALIVE_SECONDS,
                                                                        TimeUnit.SECONDS,
                                                                        new LinkedBlockingQueue<Runnable>(),
                                                                        new NamedThreadFactory("PerDiskMemtableFlushWriter_"+i),
                                                                        "internal");
        }
    }

    // post-flush executor is single threaded to provide guarantee that any flush Future on a CF will never return until prior flushes have completed
<<<<<<< HEAD
    private static final ExecutorService postFlushExecutor = new JMXEnabledThreadPoolExecutor(1,
                                                                                              Stage.KEEP_ALIVE_SECONDS,
                                                                                              TimeUnit.SECONDS,
                                                                                              new LinkedBlockingQueue<Runnable>(),
                                                                                              new NamedThreadFactory("MemtablePostFlush"),
                                                                                              "internal");

    private static final ExecutorService reclaimExecutor = new JMXEnabledThreadPoolExecutor(1,
                                                                                            Stage.KEEP_ALIVE_SECONDS,
                                                                                            TimeUnit.SECONDS,
                                                                                            new LinkedBlockingQueue<Runnable>(),
                                                                                            new NamedThreadFactory("MemtableReclaimMemory"),
                                                                                            "internal");
=======
    private static final ThreadPoolExecutor postFlushExecutor = new JMXEnabledThreadPoolExecutor(1,
                                                                                                 StageManager.KEEPALIVE,
                                                                                                 TimeUnit.SECONDS,
                                                                                                 new LinkedBlockingQueue<>(),
                                                                                                 new NamedThreadFactory("MemtablePostFlush"),
                                                                                                 "internal");

    private static final ThreadPoolExecutor reclaimExecutor = new JMXEnabledThreadPoolExecutor(1,
                                                                                               StageManager.KEEPALIVE,
                                                                                               TimeUnit.SECONDS,
                                                                                               new LinkedBlockingQueue<>(),
                                                                                               new NamedThreadFactory("MemtableReclaimMemory"),
                                                                                               "internal");
>>>>>>> 11cb8104

    private static final String[] COUNTER_NAMES = new String[]{"table", "count", "error", "value"};
    private static final String[] COUNTER_DESCS = new String[]
<<<<<<< HEAD
    { "keyspace.tablename",
      "number of occurances",
      "error bounds",
      "value" };
    private static final CompositeType COUNTER_COMPOSITE_TYPE;
=======
                                                  { "partition key in raw hex bytes",
                                                    "value of this partition for given sampler",
                                                    "value is within the error bounds plus or minus of this",
                                                    "the partition key turned into a human readable format" };
    private static final CompositeType COUNTER_COMPOSITE_TYPE;
    private static final TabularType COUNTER_TYPE;

    private static final String[] SAMPLER_NAMES = new String[]{"cardinality", "partitions"};
    private static final String[] SAMPLER_DESCS = new String[]
                                                  { "cardinality of partitions",
                                                    "list of counter results" };
>>>>>>> 11cb8104

    private static final String SAMPLING_RESULTS_NAME = "SAMPLING_RESULTS";

    public static final String SNAPSHOT_TRUNCATE_PREFIX = "truncated";
    public static final String SNAPSHOT_DROP_PREFIX = "dropped";

    static
    {
        try
        {
            OpenType<?>[] counterTypes = new OpenType[] { SimpleType.STRING, SimpleType.LONG, SimpleType.LONG, SimpleType.STRING };
            COUNTER_COMPOSITE_TYPE = new CompositeType(SAMPLING_RESULTS_NAME, SAMPLING_RESULTS_NAME, COUNTER_NAMES, COUNTER_DESCS, counterTypes);
        } catch (OpenDataException e)
        {
            throw new RuntimeException(e);
        }
    }

    public final Keyspace keyspace;
    public final String name;
    public final TableMetadataRef metadata;
    private final String mbeanName;
    @Deprecated
    private final String oldMBeanName;
    private volatile boolean valid = true;

    /**
     * Memtables and SSTables on disk for this column family.
     *
     * We synchronize on the Tracker to ensure isolation when we want to make sure
     * that the memtable we're acting on doesn't change out from under us.  I.e., flush
     * syncronizes on it to make sure it can submit on both executors atomically,
     * so anyone else who wants to make sure flush doesn't interfere should as well.
     */
    private final Tracker data;

    /* The read order, used to track accesses to off-heap memtable storage */
    public final OpOrder readOrdering = new OpOrder();

    /* This is used to generate the next index for a SSTable */
    private final AtomicInteger fileIndexGenerator = new AtomicInteger(0);

    public final SecondaryIndexManager indexManager;
    public final TableViews viewManager;

    /* These are locally held copies to be changed from the config during runtime */
    private volatile DefaultValue<Integer> minCompactionThreshold;
    private volatile DefaultValue<Integer> maxCompactionThreshold;
    private volatile DefaultValue<Double> crcCheckChance;

    private final CompactionStrategyManager compactionStrategyManager;

    private final Directories directories;

    public final TableMetrics metric;
    public volatile long sampleReadLatencyNanos;
    public volatile long additionalWriteLatencyNanos;

    private final CassandraTableWriteHandler writeHandler;
    private final CassandraStreamManager streamManager;

    private final TableRepairManager repairManager;

    private final SSTableImporter sstableImporter;

    private volatile boolean compactionSpaceCheck = true;

    @VisibleForTesting
    final DiskBoundaryManager diskBoundaryManager = new DiskBoundaryManager();

    private volatile boolean neverPurgeTombstones = false;

    public static void shutdownPostFlushExecutor() throws InterruptedException
    {
        postFlushExecutor.shutdown();
        postFlushExecutor.awaitTermination(60, TimeUnit.SECONDS);
    }

    public static void shutdownExecutorsAndWait(long timeout, TimeUnit unit) throws InterruptedException, TimeoutException
    {
        List<ExecutorService> executors = new ArrayList<>(perDiskflushExecutors.length + 3);
        Collections.addAll(executors, reclaimExecutor, postFlushExecutor, flushExecutor);
        Collections.addAll(executors, perDiskflushExecutors);
        ExecutorUtils.shutdownAndWait(timeout, unit, executors);
    }

    public void reload()
    {
        // metadata object has been mutated directly. make all the members jibe with new settings.

        // only update these runtime-modifiable settings if they have not been modified.
        if (!minCompactionThreshold.isModified())
            for (ColumnFamilyStore cfs : concatWithIndexes())
                cfs.minCompactionThreshold = new DefaultValue(metadata().params.compaction.minCompactionThreshold());
        if (!maxCompactionThreshold.isModified())
            for (ColumnFamilyStore cfs : concatWithIndexes())
                cfs.maxCompactionThreshold = new DefaultValue(metadata().params.compaction.maxCompactionThreshold());
        if (!crcCheckChance.isModified())
            for (ColumnFamilyStore cfs : concatWithIndexes())
                cfs.crcCheckChance = new DefaultValue(metadata().params.crcCheckChance);

        compactionStrategyManager.maybeReload(metadata());

        scheduleFlush();

        indexManager.reload();

        // If the CF comparator has changed, we need to change the memtable,
        // because the old one still aliases the previous comparator.
        if (data.getView().getCurrentMemtable().initialComparator != metadata().comparator)
            switchMemtable();
    }

    void scheduleFlush()
    {
        int period = metadata().params.memtableFlushPeriodInMs;
        if (period > 0)
        {
            logger.trace("scheduling flush in {} ms", period);
            WrappedRunnable runnable = new WrappedRunnable()
            {
                protected void runMayThrow()
                {
                    synchronized (data)
                    {
                        Memtable current = data.getView().getCurrentMemtable();
                        // if we're not expired, we've been hit by a scheduled flush for an already flushed memtable, so ignore
                        if (current.isExpired())
                        {
                            if (current.isClean())
                            {
                                // if we're still clean, instead of swapping just reschedule a flush for later
                                scheduleFlush();
                            }
                            else
                            {
                                // we'll be rescheduled by the constructor of the Memtable.
                                forceFlush();
                            }
                        }
                    }
                }
            };
            ScheduledExecutors.scheduledTasks.schedule(runnable, period, TimeUnit.MILLISECONDS);
        }
    }

    public static Runnable getBackgroundCompactionTaskSubmitter()
    {
        return () -> {
            for (Keyspace keyspace : Keyspace.all())
                for (ColumnFamilyStore cfs : keyspace.getColumnFamilyStores())
                    CompactionManager.instance.submitBackground(cfs);
        };
    }

    public Map<String, String> getCompactionParameters()
    {
        return compactionStrategyManager.getCompactionParams().asMap();
    }

    public String getCompactionParametersJson()
    {
        return FBUtilities.json(getCompactionParameters());
    }

    public void setCompactionParameters(Map<String, String> options)
    {
        try
        {
            CompactionParams compactionParams = CompactionParams.fromMap(options);
            compactionParams.validate();
            compactionStrategyManager.setNewLocalCompactionStrategy(compactionParams);
        }
        catch (Throwable t)
        {
            logger.error("Could not set new local compaction strategy", t);
            // dont propagate the ConfigurationException over jmx, user will only see a ClassNotFoundException
            throw new IllegalArgumentException("Could not set new local compaction strategy: "+t.getMessage());
        }
    }

    public void setCompactionParametersJson(String options)
    {
        setCompactionParameters(FBUtilities.fromJsonMap(options));
    }

    public Map<String,String> getCompressionParameters()
    {
        return metadata().params.compression.asMap();
    }

    public String getCompressionParametersJson()
    {
        return FBUtilities.json(getCompressionParameters());
    }

    public void setCompressionParameters(Map<String,String> opts)
    {
        try
        {
            CompressionParams params = CompressionParams.fromMap(opts);
            params.validate();
            throw new UnsupportedOperationException(); // TODO FIXME CASSANDRA-12949
        }
        catch (ConfigurationException e)
        {
            throw new IllegalArgumentException(e.getMessage());
        }
    }

    public void setCompressionParametersJson(String options)
    {
        setCompressionParameters(FBUtilities.fromJsonMap(options));
    }

    @VisibleForTesting
    public ColumnFamilyStore(Keyspace keyspace,
                             String columnFamilyName,
                             int generation,
<<<<<<< HEAD
                             TableMetadataRef metadata,
=======
                             CFMetaData metadata,
>>>>>>> 11cb8104
                             Directories directories,
                             boolean loadSSTables,
                             boolean registerBookeeping,
                             boolean offline)
    {
        assert directories != null;
        assert metadata != null : "null metadata for " + keyspace + ':' + columnFamilyName;

        this.keyspace = keyspace;
        this.metadata = metadata;
        this.directories = directories;
        name = columnFamilyName;
        minCompactionThreshold = new DefaultValue<>(metadata.get().params.compaction.minCompactionThreshold());
        maxCompactionThreshold = new DefaultValue<>(metadata.get().params.compaction.maxCompactionThreshold());
        crcCheckChance = new DefaultValue<>(metadata.get().params.crcCheckChance);
        viewManager = keyspace.viewManager.forTable(metadata.id);
        fileIndexGenerator.set(generation);
        sampleReadLatencyNanos = DatabaseDescriptor.getReadRpcTimeout(NANOSECONDS) / 2;
        additionalWriteLatencyNanos = DatabaseDescriptor.getWriteRpcTimeout(NANOSECONDS) / 2;

        logger.info("Initializing {}.{}", keyspace.getName(), name);

        // Create Memtable only on online
        Memtable initialMemtable = null;
        if (DatabaseDescriptor.isDaemonInitialized())
            initialMemtable = new Memtable(new AtomicReference<>(CommitLog.instance.getCurrentPosition()), this);
        data = new Tracker(initialMemtable, loadSSTables);

        Collection<SSTableReader> sstables = null;
        // scan for sstables corresponding to this cf and load them
        if (data.loadsstables)
        {
            Directories.SSTableLister sstableFiles = directories.sstableLister(Directories.OnTxnErr.IGNORE).skipTemporary(true);
            sstables = SSTableReader.openAll(sstableFiles.list().entrySet(), metadata);
            data.addInitialSSTablesWithoutUpdatingSize(sstables);
        }

        // compaction strategy should be created after the CFS has been prepared
        compactionStrategyManager = new CompactionStrategyManager(this);

        if (maxCompactionThreshold.value() <= 0 || minCompactionThreshold.value() <=0)
        {
            logger.warn("Disabling compaction strategy by setting compaction thresholds to 0 is deprecated, set the compaction option 'enabled' to 'false' instead.");
            this.compactionStrategyManager.disable();
        }

        // create the private ColumnFamilyStores for the secondary column indexes
        indexManager = new SecondaryIndexManager(this);
        for (IndexMetadata info : metadata.get().indexes)
        {
            indexManager.addIndex(info, true);
        }

        metric = new TableMetrics(this);

        if (data.loadsstables)
        {
            data.updateInitialSSTableSize(sstables);
        }

        if (registerBookeeping)
        {
            // register the mbean
<<<<<<< HEAD
            mbeanName = getTableMBeanName(keyspace.getName(), name, isIndex());
            oldMBeanName = getColumnFamilieMBeanName(keyspace.getName(), name, isIndex());

            String[] objectNames = {mbeanName, oldMBeanName};
            for (String objectName : objectNames)
                MBeanWrapper.instance.registerMBean(this, objectName);
=======
            mbeanName = String.format("org.apache.cassandra.db:type=%s,keyspace=%s,table=%s",
                                      isIndex() ? "IndexTables" : "Tables",
                                      keyspace.getName(), name);
            oldMBeanName = String.format("org.apache.cassandra.db:type=%s,keyspace=%s,columnfamily=%s",
                                         isIndex() ? "IndexColumnFamilies" : "ColumnFamilies",
                                         keyspace.getName(), name);
            try
            {
                ObjectName[] objectNames = {new ObjectName(mbeanName), new ObjectName(oldMBeanName)};
                for (ObjectName objectName : objectNames)
                {
                    MBeanWrapper.instance.registerMBean(this, objectName);
                }
            }
            catch (Exception e)
            {
                throw new RuntimeException(e);
            }
            logger.trace("retryPolicy for {} is {}", name, this.metadata.params.speculativeRetry);
            latencyCalculator = ScheduledExecutors.optionalTasks.scheduleWithFixedDelay(() -> {
                SpeculativeRetryParam retryPolicy = ColumnFamilyStore.this.metadata.params.speculativeRetry;
                switch (retryPolicy.kind())
                {
                    case PERCENTILE:
                        // get percentile in nanos
                        sampleLatencyNanos = (long) (metric.coordinatorReadLatency.getSnapshot().getValue(retryPolicy.threshold()));
                        break;
                    case CUSTOM:
                        sampleLatencyNanos = (long) retryPolicy.threshold();
                        break;
                    default:
                        sampleLatencyNanos = Long.MAX_VALUE;
                        break;
                }
            }, DatabaseDescriptor.getReadRpcTimeout(), DatabaseDescriptor.getReadRpcTimeout(), TimeUnit.MILLISECONDS);
>>>>>>> 11cb8104
        }
        else
        {
            mbeanName = null;
            oldMBeanName= null;
        }
        writeHandler = new CassandraTableWriteHandler(this);
        streamManager = new CassandraStreamManager(this);
        repairManager = new CassandraTableRepairManager(this);
        sstableImporter = new SSTableImporter(this);
    }

    public static String getTableMBeanName(String ks, String name, boolean isIndex)
    {
        return String.format("org.apache.cassandra.db:type=%s,keyspace=%s,table=%s",
                      isIndex ? "IndexTables" : "Tables",
                      ks, name);
    }

    public static String getColumnFamilieMBeanName(String ks, String name, boolean isIndex)
    {
       return String.format("org.apache.cassandra.db:type=%s,keyspace=%s,columnfamily=%s",
                            isIndex ? "IndexColumnFamilies" : "ColumnFamilies",
                            ks, name);
    }

    public void updateSpeculationThreshold()
    {
        try
        {
            sampleReadLatencyNanos = metadata().params.speculativeRetry.calculateThreshold(metric.coordinatorReadLatency.getSnapshot(), sampleReadLatencyNanos);
            additionalWriteLatencyNanos = metadata().params.additionalWritePolicy.calculateThreshold(metric.coordinatorWriteLatency.getSnapshot(), additionalWriteLatencyNanos);
        }
        catch (Throwable e)
        {
            logger.error("Exception caught while calculating speculative retry threshold for {}: {}", metadata(), e);
        }
    }

    public TableWriteHandler getWriteHandler()
    {
        return writeHandler;
    }

    public TableStreamManager getStreamManager()
    {
        return streamManager;
    }

    public TableRepairManager getRepairManager()
    {
        return repairManager;
    }

    public TableMetadata metadata()
    {
        return metadata.get();
    }

    public Directories getDirectories()
    {
        return directories;
    }

    public SSTableMultiWriter createSSTableMultiWriter(Descriptor descriptor, long keyCount, long repairedAt, UUID pendingRepair, boolean isTransient, int sstableLevel, SerializationHeader header, LifecycleNewTracker lifecycleNewTracker)
    {
        MetadataCollector collector = new MetadataCollector(metadata().comparator).sstableLevel(sstableLevel);
        return createSSTableMultiWriter(descriptor, keyCount, repairedAt, pendingRepair, isTransient, collector, header, lifecycleNewTracker);
    }

    public SSTableMultiWriter createSSTableMultiWriter(Descriptor descriptor, long keyCount, long repairedAt, UUID pendingRepair, boolean isTransient, MetadataCollector metadataCollector, SerializationHeader header, LifecycleNewTracker lifecycleNewTracker)
    {
        return getCompactionStrategyManager().createSSTableMultiWriter(descriptor, keyCount, repairedAt, pendingRepair, isTransient, metadataCollector, header, indexManager.listIndexes(), lifecycleNewTracker);
    }

    public boolean supportsEarlyOpen()
    {
        return compactionStrategyManager.supportsEarlyOpen();
    }

    /** call when dropping or renaming a CF. Performs mbean housekeeping and invalidates CFS to other operations */
    public void invalidate()
    {
        invalidate(true);
    }

    public void invalidate(boolean expectMBean)
    {
        // disable and cancel in-progress compactions before invalidating
        valid = false;

        try
        {
            unregisterMBean();
        }
        catch (Exception e)
        {
            if (expectMBean)
            {
                JVMStabilityInspector.inspectThrowable(e);
                // this shouldn't block anything.
                logger.warn("Failed unregistering mbean: {}", mbeanName, e);
            }
        }

        compactionStrategyManager.shutdown();
        SystemKeyspace.removeTruncationRecord(metadata.id);

        data.dropSSTables();
        LifecycleTransaction.waitForDeletions();
        indexManager.dropAllIndexes();

        invalidateCaches();
    }

    /**
     * Removes every SSTable in the directory from the Tracker's view.
     * @param directory the unreadable directory, possibly with SSTables in it, but not necessarily.
     */
    void maybeRemoveUnreadableSSTables(File directory)
    {
        data.removeUnreadableSSTables(directory);
    }

    void unregisterMBean() throws MalformedObjectNameException
    {
        ObjectName[] objectNames = {new ObjectName(mbeanName), new ObjectName(oldMBeanName)};
        for (ObjectName objectName : objectNames)
        {
            if (MBeanWrapper.instance.isRegistered(objectName))
                MBeanWrapper.instance.unregisterMBean(objectName);
        }

        // unregister metrics
        metric.release();
    }


    public static ColumnFamilyStore createColumnFamilyStore(Keyspace keyspace, TableMetadataRef metadata, boolean loadSSTables)
    {
        return createColumnFamilyStore(keyspace, metadata.name, metadata, loadSSTables);
    }

    public static synchronized ColumnFamilyStore createColumnFamilyStore(Keyspace keyspace,
                                                                         String columnFamily,
                                                                         TableMetadataRef metadata,
                                                                         boolean loadSSTables)
    {
        Directories directories = new Directories(metadata.get());
        return createColumnFamilyStore(keyspace, columnFamily, metadata, directories, loadSSTables, true, false);
    }

    /** This is only directly used by offline tools */
    public static synchronized ColumnFamilyStore createColumnFamilyStore(Keyspace keyspace,
                                                                         String columnFamily,
                                                                         TableMetadataRef metadata,
                                                                         Directories directories,
                                                                         boolean loadSSTables,
                                                                         boolean registerBookkeeping,
                                                                         boolean offline)
    {
        // get the max generation number, to prevent generation conflicts
        Directories.SSTableLister lister = directories.sstableLister(Directories.OnTxnErr.IGNORE).includeBackups(true);
        List<Integer> generations = new ArrayList<>();
        for (Map.Entry<Descriptor, Set<Component>> entry : lister.list().entrySet())
        {
            Descriptor desc = entry.getKey();
            generations.add(desc.generation);
            if (!desc.isCompatible())
                throw new RuntimeException(String.format("Incompatible SSTable found. Current version %s is unable to read file: %s. Please run upgradesstables.",
                                                         desc.getFormat().getLatestVersion(), desc));
        }
        Collections.sort(generations);
        int value = (generations.size() > 0) ? (generations.get(generations.size() - 1)) : 0;

        return new ColumnFamilyStore(keyspace, columnFamily, value, metadata, directories, loadSSTables, registerBookkeeping, offline);
    }

    /**
     * Removes unnecessary files from the cf directory at startup: these include temp files, orphans, zero-length files
     * and compacted sstables. Files that cannot be recognized will be ignored.
     */
    public static void  scrubDataDirectories(TableMetadata metadata) throws StartupException
    {
        Directories directories = new Directories(metadata);
        Set<File> cleanedDirectories = new HashSet<>();

        // clear ephemeral snapshots that were not properly cleared last session (CASSANDRA-7357)
        clearEphemeralSnapshots(directories);

        directories.removeTemporaryDirectories();

        logger.trace("Removing temporary or obsoleted files from unfinished operations for table {}", metadata.name);
        if (!LifecycleTransaction.removeUnfinishedLeftovers(metadata))
            throw new StartupException(StartupException.ERR_WRONG_DISK_STATE,
                                       String.format("Cannot remove temporary or obsoleted files for %s due to a problem with transaction " +
                                                     "log files. Please check records with problems in the log messages above and fix them. " +
                                                     "Refer to the 3.0 upgrading instructions in NEWS.txt " +
                                                     "for a description of transaction log files.", metadata.toString()));

        logger.trace("Further extra check for orphan sstable files for {}", metadata.name);
        for (Map.Entry<Descriptor,Set<Component>> sstableFiles : directories.sstableLister(Directories.OnTxnErr.IGNORE).list().entrySet())
        {
            Descriptor desc = sstableFiles.getKey();
            File directory = desc.directory;
            Set<Component> components = sstableFiles.getValue();

            if (!cleanedDirectories.contains(directory))
            {
                cleanedDirectories.add(directory);
                for (File tmpFile : desc.getTemporaryFiles())
                {
                    logger.info("Removing unfinished temporary file {}", tmpFile);
                    tmpFile.delete();
                }
            }

            File dataFile = new File(desc.filenameFor(Component.DATA));
            if (components.contains(Component.DATA) && dataFile.length() > 0)
                // everything appears to be in order... moving on.
                continue;

            // missing the DATA file! all components are orphaned
            logger.warn("Removing orphans for {}: {}", desc, components);
            for (Component component : components)
            {
                File file = new File(desc.filenameFor(component));
                if (file.exists())
                    FileUtils.deleteWithConfirm(desc.filenameFor(component));
            }
        }

        // cleanup incomplete saved caches
<<<<<<< HEAD
        Pattern tmpCacheFilePattern = Pattern.compile(metadata.keyspace + "-" + metadata.name + "-(Key|Row)Cache.*\\.tmp$");
=======
        Pattern tmpCacheFilePattern = Pattern.compile(metadata.ksName + '-' + metadata.cfName + "-(Key|Row)Cache.*\\.tmp$");
>>>>>>> 11cb8104
        File dir = new File(DatabaseDescriptor.getSavedCachesLocation());

        if (dir.exists())
        {
            assert dir.isDirectory();
            for (File file : Objects.requireNonNull(dir.listFiles()))
                if (tmpCacheFilePattern.matcher(file.getName()).matches())
                    if (!file.delete())
                        logger.warn("could not delete {}", file.getAbsolutePath());
        }

        // also clean out any index leftovers.
        for (IndexMetadata index : metadata.indexes)
            if (!index.isCustom())
            {
                TableMetadata indexMetadata = CassandraIndex.indexCfsMetadata(metadata, index);
                scrubDataDirectories(indexMetadata);
            }
    }

    /**
     * See #{@code StorageService.importNewSSTables} for more info
     *
     * @param ksName The keyspace name
     * @param cfName The columnFamily name
     */
    public static void loadNewSSTables(String ksName, String cfName)
    {
        /* ks/cf existence checks will be done by open and getCFS methods for us */
        Keyspace keyspace = Keyspace.open(ksName);
        keyspace.getColumnFamilyStore(cfName).loadNewSSTables();
    }

    @Deprecated
    public void loadNewSSTables()
    {

        SSTableImporter.Options options = SSTableImporter.Options.options().resetLevel(true).build();
        sstableImporter.importNewSSTables(options);
    }

    /**
     * #{@inheritDoc}
     */
    public synchronized List<String> importNewSSTables(Set<String> srcPaths, boolean resetLevel, boolean clearRepaired, boolean verifySSTables, boolean verifyTokens, boolean invalidateCaches, boolean extendedVerify)
    {
        SSTableImporter.Options options = SSTableImporter.Options.options(srcPaths)
                                                                 .resetLevel(resetLevel)
                                                                 .clearRepaired(clearRepaired)
                                                                 .verifySSTables(verifySSTables)
                                                                 .verifyTokens(verifyTokens)
                                                                 .invalidateCaches(invalidateCaches)
                                                                 .extendedVerify(extendedVerify).build();

<<<<<<< HEAD
        return sstableImporter.importNewSSTables(options);
    }
=======
        Set<Descriptor> currentDescriptors = new HashSet<>();
        for (SSTableReader sstable : getSSTables(SSTableSet.CANONICAL))
            currentDescriptors.add(sstable.descriptor);
        Set<SSTableReader> newSSTables = new HashSet<>();

        Directories.SSTableLister lister = getDirectories().sstableLister(Directories.OnTxnErr.IGNORE).skipTemporary(true);
        for (Map.Entry<Descriptor, Set<Component>> entry : lister.list().entrySet())
        {
            Descriptor descriptor = entry.getKey();

            if (currentDescriptors.contains(descriptor))
                continue; // old (initialized) SSTable found, skipping

            if (!descriptor.isCompatible())
                throw new RuntimeException(String.format("Can't open incompatible SSTable! Current version %s, found file: %s",
                                                         descriptor.getFormat().getLatestVersion(),
                                                         descriptor));

            // force foreign sstables to level 0
            try
            {
                if (new File(descriptor.filenameFor(Component.STATS)).exists())
                    descriptor.getMetadataSerializer().mutateLevel(descriptor, 0);
            }
            catch (IOException e)
            {
                JVMStabilityInspector.inspectThrowable(new CorruptSSTableException(e, entry.getKey().filenameFor(Component.STATS)));
                logger.error("Cannot read sstable {}; other IO error, skipping table", entry, e);
                continue;
            }

            // Increment the generation until we find a filename that doesn't exist. This is needed because the new
            // SSTables that are being loaded might already use these generation numbers.
            Descriptor newDescriptor;
            do
            {
                newDescriptor = new Descriptor(descriptor.version,
                                               descriptor.directory,
                                               descriptor.ksname,
                                               descriptor.cfname,
                                               fileIndexGenerator.incrementAndGet(),
                                               descriptor.formatType,
                                               descriptor.digestComponent);
            }
            while (new File(newDescriptor.filenameFor(Component.DATA)).exists());

            logger.info("Renaming new SSTable {} to {}", descriptor, newDescriptor);
            SSTableWriter.rename(descriptor, newDescriptor, entry.getValue());

            SSTableReader reader;
            try
            {
                reader = SSTableReader.open(newDescriptor, entry.getValue(), metadata);
            }
            catch (CorruptSSTableException ex)
            {
                JVMStabilityInspector.inspectThrowable(ex);
                logger.error("Corrupt sstable {}; skipping table", entry, ex);
                continue;
            }
            catch (FSError ex)
            {
                JVMStabilityInspector.inspectThrowable(ex);
                logger.error("Cannot read sstable {}; file system error, skipping table", entry, ex);
                continue;
            }
            catch (IOException ex)
            {
                JVMStabilityInspector.inspectThrowable(new CorruptSSTableException(ex, entry.getKey().filenameFor(Component.DATA)));
                logger.error("Cannot read sstable {}; other IO error, skipping table", entry, ex);
                continue;
            }
            newSSTables.add(reader);
        }

        if (newSSTables.isEmpty())
        {
            logger.info("No new SSTables were found for {}/{}", keyspace.getName(), name);
            return;
        }

        logger.info("Loading new SSTables and building secondary indexes for {}/{}: {}", keyspace.getName(), name, newSSTables);
>>>>>>> 11cb8104

    Descriptor getUniqueDescriptorFor(Descriptor descriptor, File targetDirectory)
    {
        Descriptor newDescriptor;
        do
        {
            newDescriptor = new Descriptor(descriptor.version,
                                           targetDirectory,
                                           descriptor.ksname,
                                           descriptor.cfname,
                                           // Increment the generation until we find a filename that doesn't exist. This is needed because the new
                                           // SSTables that are being loaded might already use these generation numbers.
                                           fileIndexGenerator.incrementAndGet(),
                                           descriptor.formatType);
        }
        while (new File(newDescriptor.filenameFor(Component.DATA)).exists());
        return newDescriptor;
    }

    public void rebuildSecondaryIndex(String idxName)
    {
        rebuildSecondaryIndex(keyspace.getName(), metadata.name, idxName);
    }

    public static void rebuildSecondaryIndex(String ksName, String cfName, String... idxNames)
    {
        ColumnFamilyStore cfs = Keyspace.open(ksName).getColumnFamilyStore(cfName);

<<<<<<< HEAD
        logger.info("User Requested secondary index re-build for {}/{} indexes: {}", ksName, cfName, Joiner.on(',').join(idxNames));
        cfs.indexManager.rebuildIndexesBlocking(Sets.newHashSet(Arrays.asList(idxNames)));
    }
=======
        Set<String> indexes = new HashSet<>(Arrays.asList(idxNames));
>>>>>>> 11cb8104

    public AbstractCompactionStrategy createCompactionStrategyInstance(CompactionParams compactionParams)
    {
        try
        {
            Constructor<? extends AbstractCompactionStrategy> constructor =
                compactionParams.klass().getConstructor(ColumnFamilyStore.class, Map.class);
            return constructor.newInstance(this, compactionParams.options());
        }
        catch (NoSuchMethodException | IllegalAccessException | InvocationTargetException | InstantiationException e)
        {
            throw new RuntimeException(e);
        }
    }

    @Deprecated
    public String getColumnFamilyName()
    {
        return getTableName();
    }

    public String getTableName()
    {
        return name;
    }

    public Descriptor newSSTableDescriptor(File directory)
    {
        return newSSTableDescriptor(directory, SSTableFormat.Type.current().info.getLatestVersion(), SSTableFormat.Type.current());
    }

    public Descriptor newSSTableDescriptor(File directory, SSTableFormat.Type format)
    {
        return newSSTableDescriptor(directory, format.info.getLatestVersion(), format);
    }

    public Descriptor newSSTableDescriptor(File directory, Version version, SSTableFormat.Type format)
    {
        return new Descriptor(version,
                              directory,
                              keyspace.getName(),
                              name,
                              fileIndexGenerator.incrementAndGet(),
                              format);
    }

    /**
     * Switches the memtable iff the live memtable is the one provided
     *
     * @param memtable
     */
    public ListenableFuture<CommitLogPosition> switchMemtableIfCurrent(Memtable memtable)
    {
        synchronized (data)
        {
            if (data.getView().getCurrentMemtable() == memtable)
                return switchMemtable();
        }
        logger.debug("Memtable is no longer current, returning future that completes when current flushing operation completes");
        return waitForFlushes();
    }

    /*
     * switchMemtable puts Memtable.getSortedContents on the writer executor.  When the write is complete,
     * we turn the writer into an SSTableReader and add it to ssTables where it is available for reads.
     * This method does not block except for synchronizing on Tracker, but the Future it returns will
     * not complete until the Memtable (and all prior Memtables) have been successfully flushed, and the CL
     * marked clean up to the position owned by the Memtable.
     */
    public ListenableFuture<CommitLogPosition> switchMemtable()
    {
        synchronized (data)
        {
            logFlush();
            Flush flush = new Flush(false);
            flushExecutor.execute(flush);
            postFlushExecutor.execute(flush.postFlushTask);
            return flush.postFlushTask;
        }
    }

    // print out size of all memtables we're enqueuing
    private void logFlush()
    {
        // reclaiming includes that which we are GC-ing;
        float onHeapRatio = 0, offHeapRatio = 0;
        long onHeapTotal = 0, offHeapTotal = 0;
        Memtable memtable = getTracker().getView().getCurrentMemtable();
        onHeapRatio +=  memtable.getAllocator().onHeap().ownershipRatio();
        offHeapRatio += memtable.getAllocator().offHeap().ownershipRatio();
        onHeapTotal += memtable.getAllocator().onHeap().owns();
        offHeapTotal += memtable.getAllocator().offHeap().owns();

        for (ColumnFamilyStore indexCfs : indexManager.getAllIndexColumnFamilyStores())
        {
            MemtableAllocator allocator = indexCfs.getTracker().getView().getCurrentMemtable().getAllocator();
            onHeapRatio += allocator.onHeap().ownershipRatio();
            offHeapRatio += allocator.offHeap().ownershipRatio();
            onHeapTotal += allocator.onHeap().owns();
            offHeapTotal += allocator.offHeap().owns();
        }

        logger.info("Enqueuing flush of {}: {}",
                     name,
                     String.format("%s (%.0f%%) on-heap, %s (%.0f%%) off-heap",
                                   FBUtilities.prettyPrintMemory(onHeapTotal),
                                   onHeapRatio * 100,
                                   FBUtilities.prettyPrintMemory(offHeapTotal),
                                   offHeapRatio * 100));
    }


    /**
     * Flush if there is unflushed data in the memtables
     *
     * @return a Future yielding the commit log position that can be guaranteed to have been successfully written
     *         to sstables for this table once the future completes
     */
    public ListenableFuture<CommitLogPosition> forceFlush()
    {
        synchronized (data)
        {
            Memtable current = data.getView().getCurrentMemtable();
            for (ColumnFamilyStore cfs : concatWithIndexes())
                if (!cfs.data.getView().getCurrentMemtable().isClean())
                    return switchMemtableIfCurrent(current);
            return waitForFlushes();
        }
    }

    /**
     * Flush if there is unflushed data that was written to the CommitLog before @param flushIfDirtyBefore
     * (inclusive).
     *
     * @return a Future yielding the commit log position that can be guaranteed to have been successfully written
     *         to sstables for this table once the future completes
     */
    public ListenableFuture<?> forceFlush(CommitLogPosition flushIfDirtyBefore)
    {
        // we don't loop through the remaining memtables since here we only care about commit log dirtiness
        // and this does not vary between a table and its table-backed indexes
        Memtable current = data.getView().getCurrentMemtable();
        if (current.mayContainDataBefore(flushIfDirtyBefore))
            return switchMemtableIfCurrent(current);
        return waitForFlushes();
    }

    /**
     * @return a Future yielding the commit log position that can be guaranteed to have been successfully written
     *         to sstables for this table once the future completes
     */
    private ListenableFuture<CommitLogPosition> waitForFlushes()
    {
        // we grab the current memtable; once any preceding memtables have flushed, we know its
        // commitLogLowerBound has been set (as this it is set with the upper bound of the preceding memtable)
        final Memtable current = data.getView().getCurrentMemtable();
        ListenableFutureTask<CommitLogPosition> task = ListenableFutureTask.create(() -> {
            logger.debug("forceFlush requested but everything is clean in {}", name);
            return current.getCommitLogLowerBound();
        });
        postFlushExecutor.execute(task);
        return task;
    }

    public CommitLogPosition forceBlockingFlush()
    {
        return FBUtilities.waitOnFuture(forceFlush());
    }

    /**
     * Both synchronises custom secondary indexes and provides ordering guarantees for futures on switchMemtable/flush
     * etc, which expect to be able to wait until the flush (and all prior flushes) requested have completed.
     */
    private final class PostFlush implements Callable<CommitLogPosition>
    {
        final CountDownLatch latch = new CountDownLatch(1);
        final List<Memtable> memtables;
        volatile Throwable flushFailure = null;

        private PostFlush(List<Memtable> memtables)
        {
            this.memtables = memtables;
        }

        public CommitLogPosition call()
        {
            try
            {
                // we wait on the latch for the commitLogUpperBound to be set, and so that waiters
                // on this task can rely on all prior flushes being complete
                latch.await();
            }
            catch (InterruptedException e)
            {
                throw new IllegalStateException();
            }

            CommitLogPosition commitLogUpperBound = CommitLogPosition.NONE;
            // If a flush errored out but the error was ignored, make sure we don't discard the commit log.
            if (flushFailure == null && !memtables.isEmpty())
            {
                Memtable memtable = memtables.get(0);
                commitLogUpperBound = memtable.getCommitLogUpperBound();
                CommitLog.instance.discardCompletedSegments(metadata.id, memtable.getCommitLogLowerBound(), commitLogUpperBound);
            }

            metric.pendingFlushes.dec();

            if (flushFailure != null)
                throw Throwables.propagate(flushFailure);

            return commitLogUpperBound;
        }
    }

    /**
     * Should only be constructed/used from switchMemtable() or truncate(), with ownership of the Tracker monitor.
     * In the constructor the current memtable(s) are swapped, and a barrier on outstanding writes is issued;
     * when run by the flushWriter the barrier is waited on to ensure all outstanding writes have completed
     * before all memtables are immediately written, and the CL is either immediately marked clean or, if
     * there are custom secondary indexes, the post flush clean up is left to update those indexes and mark
     * the CL clean
     */
    private final class Flush implements Runnable
    {
        final OpOrder.Barrier writeBarrier;
        final List<Memtable> memtables = new ArrayList<>();
        final ListenableFutureTask<CommitLogPosition> postFlushTask;
        final PostFlush postFlush;
        final boolean truncate;

        private Flush(boolean truncate)
        {
            if (logger.isTraceEnabled())
                logger.trace("Creating flush task {}@{}", hashCode(), name);
            // if true, we won't flush, we'll just wait for any outstanding writes, switch the memtable, and discard
            this.truncate = truncate;

            metric.pendingFlushes.inc();
            /*
             * To ensure correctness of switch without blocking writes, run() needs to wait for all write operations
             * started prior to the switch to complete. We do this by creating a Barrier on the writeOrdering
             * that all write operations register themselves with, and assigning this barrier to the memtables,
             * after which we *.issue()* the barrier. This barrier is used to direct write operations started prior
             * to the barrier.issue() into the memtable we have switched out, and any started after to its replacement.
             * In doing so it also tells the write operations to update the commitLogUpperBound of the memtable, so
             * that we know the CL position we are dirty to, which can be marked clean when we complete.
             */
            writeBarrier = Keyspace.writeOrder.newBarrier();

            // submit flushes for the memtable for any indexed sub-cfses, and our own
            AtomicReference<CommitLogPosition> commitLogUpperBound = new AtomicReference<>();
            for (ColumnFamilyStore cfs : concatWithIndexes())
            {
                // switch all memtables, regardless of their dirty status, setting the barrier
                // so that we can reach a coordinated decision about cleanliness once they
                // are no longer possible to be modified
                Memtable newMemtable = new Memtable(commitLogUpperBound, cfs);
                Memtable oldMemtable = cfs.data.switchMemtable(truncate, newMemtable);
                oldMemtable.setDiscarding(writeBarrier, commitLogUpperBound);
                memtables.add(oldMemtable);
            }

            // we then ensure an atomic decision is made about the upper bound of the continuous range of commit log
            // records owned by this memtable
            setCommitLogUpperBound(commitLogUpperBound);

            // we then issue the barrier; this lets us wait for all operations started prior to the barrier to complete;
            // since this happens after wiring up the commitLogUpperBound, we also know all operations with earlier
            // commit log segment position have also completed, i.e. the memtables are done and ready to flush
            writeBarrier.issue();
            postFlush = new PostFlush(memtables);
            postFlushTask = ListenableFutureTask.create(postFlush);
        }

        public void run()
        {
            if (logger.isTraceEnabled())
                logger.trace("Flush task {}@{} starts executing, waiting on barrier", hashCode(), name);

            long start = System.nanoTime();

            // mark writes older than the barrier as blocking progress, permitting them to exceed our memory limit
            // if they are stuck waiting on it, then wait for them all to complete
            writeBarrier.markBlocking();
            writeBarrier.await();

            if (logger.isTraceEnabled())
                logger.trace("Flush task for task {}@{} waited {} ms at the barrier", hashCode(), name, TimeUnit.NANOSECONDS.toMillis(System.nanoTime() - start));

            // mark all memtables as flushing, removing them from the live memtable list
            for (Memtable memtable : memtables)
                memtable.cfs.data.markFlushing(memtable);

            metric.memtableSwitchCount.inc();

            try
            {
                // Flush "data" memtable with non-cf 2i first;
                flushMemtable(memtables.get(0), true);
                for (int i = 1; i < memtables.size(); i++)
                    flushMemtable(memtables.get(i), false);
            }
            catch (Throwable t)
            {
                JVMStabilityInspector.inspectThrowable(t);
                postFlush.flushFailure = t;
            }

            if (logger.isTraceEnabled())
                logger.trace("Flush task {}@{} signaling post flush task", hashCode(), name);

            // signal the post-flush we've done our work
            postFlush.latch.countDown();

            if (logger.isTraceEnabled())
                logger.trace("Flush task task {}@{} finished", hashCode(), name);
        }

        public Collection<SSTableReader> flushMemtable(Memtable memtable, boolean flushNonCf2i)
        {
            if (logger.isTraceEnabled())
                logger.trace("Flush task task {}@{} flushing memtable {}", hashCode(), name, memtable);

            if (memtable.isClean() || truncate)
            {
                memtable.cfs.replaceFlushed(memtable, Collections.emptyList());
                reclaim(memtable);
                return Collections.emptyList();
            }

            List<Future<SSTableMultiWriter>> futures = new ArrayList<>();
            long totalBytesOnDisk = 0;
            long maxBytesOnDisk = 0;
            long minBytesOnDisk = Long.MAX_VALUE;
            List<SSTableReader> sstables = new ArrayList<>();
            try (LifecycleTransaction txn = LifecycleTransaction.offline(OperationType.FLUSH))
            {
                List<Memtable.FlushRunnable> flushRunnables = null;
                List<SSTableMultiWriter> flushResults = null;

                try
                {
                    // flush the memtable
                    flushRunnables = memtable.flushRunnables(txn);

                    for (int i = 0; i < flushRunnables.size(); i++)
                        futures.add(perDiskflushExecutors[i].submit(flushRunnables.get(i)));

                    /**
                     * we can flush 2is as soon as the barrier completes, as they will be consistent with (or ahead of) the
                     * flushed memtables and CL position, which is as good as we can guarantee.
                     * TODO: SecondaryIndex should support setBarrier(), so custom implementations can co-ordinate exactly
                     * with CL as we do with memtables/CFS-backed SecondaryIndexes.
                     */
                    if (flushNonCf2i)
                        indexManager.flushAllNonCFSBackedIndexesBlocking();

                    flushResults = Lists.newArrayList(FBUtilities.waitOnFutures(futures));
                }
                catch (Throwable t)
                {
                    t = memtable.abortRunnables(flushRunnables, t);
                    t = txn.abort(t);
                    throw Throwables.propagate(t);
                }

                try
                {
                    Iterator<SSTableMultiWriter> writerIterator = flushResults.iterator();
                    while (writerIterator.hasNext())
                    {
                        @SuppressWarnings("resource")
                        SSTableMultiWriter writer = writerIterator.next();
                        if (writer.getFilePointer() > 0)
                        {
                            writer.setOpenResult(true).prepareToCommit();
                        }
                        else
                        {
                            maybeFail(writer.abort(null));
                            writerIterator.remove();
                        }
                    }
                }
                catch (Throwable t)
                {
                    for (SSTableMultiWriter writer : flushResults)
                        t = writer.abort(t);
                    t = txn.abort(t);
                    Throwables.propagate(t);
                }

                txn.prepareToCommit();

                Throwable accumulate = null;
                for (SSTableMultiWriter writer : flushResults)
                    accumulate = writer.commit(accumulate);

                maybeFail(txn.commit(accumulate));

                for (SSTableMultiWriter writer : flushResults)
                {
                    Collection<SSTableReader> flushedSSTables = writer.finished();
                    for (SSTableReader sstable : flushedSSTables)
                    {
                        if (sstable != null)
                        {
                            sstables.add(sstable);
                            long size = sstable.bytesOnDisk();
                            totalBytesOnDisk += size;
                            maxBytesOnDisk = Math.max(maxBytesOnDisk, size);
                            minBytesOnDisk = Math.min(minBytesOnDisk, size);
                        }
                    }
                }
            }
            memtable.cfs.replaceFlushed(memtable, sstables);
            reclaim(memtable);
            memtable.cfs.compactionStrategyManager.compactionLogger.flush(sstables);
            logger.debug("Flushed to {} ({} sstables, {}), biggest {}, smallest {}",
                         sstables,
                         sstables.size(),
                         FBUtilities.prettyPrintMemory(totalBytesOnDisk),
                         FBUtilities.prettyPrintMemory(maxBytesOnDisk),
                         FBUtilities.prettyPrintMemory(minBytesOnDisk));
            return sstables;
        }

        private void reclaim(final Memtable memtable)
        {
            // issue a read barrier for reclaiming the memory, and offload the wait to another thread
            final OpOrder.Barrier readBarrier = readOrdering.newBarrier();
            readBarrier.issue();
            postFlushTask.addListener(new WrappedRunnable()
            {
                public void runMayThrow()
                {
                    readBarrier.await();
                    memtable.setDiscarded();
                }
            }, reclaimExecutor);
        }
    }

    // atomically set the upper bound for the commit log
    private static void setCommitLogUpperBound(AtomicReference<CommitLogPosition> commitLogUpperBound)
    {
        // we attempt to set the holder to the current commit log context. at the same time all writes to the memtables are
        // also maintaining this value, so if somebody sneaks ahead of us somehow (should be rare) we simply retry,
        // so that we know all operations prior to the position have not reached it yet
        CommitLogPosition lastReplayPosition;
        while (true)
        {
            lastReplayPosition = new Memtable.LastCommitLogPosition((CommitLog.instance.getCurrentPosition()));
            CommitLogPosition currentLast = commitLogUpperBound.get();
            if ((currentLast == null || currentLast.compareTo(lastReplayPosition) <= 0)
                && commitLogUpperBound.compareAndSet(currentLast, lastReplayPosition))
                break;
        }
    }

    /**
     * Finds the largest memtable, as a percentage of *either* on- or off-heap memory limits, and immediately
     * queues it for flushing. If the memtable selected is flushed before this completes, no work is done.
     */
    public static CompletableFuture<Boolean> flushLargestMemtable()
    {
        float largestRatio = 0f;
        Memtable largest = null;
        float liveOnHeap = 0, liveOffHeap = 0;
        for (ColumnFamilyStore cfs : ColumnFamilyStore.all())
        {
            // we take a reference to the current main memtable for the CF prior to snapping its ownership ratios
            // to ensure we have some ordering guarantee for performing the switchMemtableIf(), i.e. we will only
            // swap if the memtables we are measuring here haven't already been swapped by the time we try to swap them
            Memtable current = cfs.getTracker().getView().getCurrentMemtable();

            // find the total ownership ratio for the memtable and all SecondaryIndexes owned by this CF,
            // both on- and off-heap, and select the largest of the two ratios to weight this CF
            float onHeap = 0f, offHeap = 0f;
            onHeap += current.getAllocator().onHeap().ownershipRatio();
            offHeap += current.getAllocator().offHeap().ownershipRatio();

            for (ColumnFamilyStore indexCfs : cfs.indexManager.getAllIndexColumnFamilyStores())
            {
                MemtableAllocator allocator = indexCfs.getTracker().getView().getCurrentMemtable().getAllocator();
                onHeap += allocator.onHeap().ownershipRatio();
                offHeap += allocator.offHeap().ownershipRatio();
            }

            float ratio = Math.max(onHeap, offHeap);
            if (ratio > largestRatio)
            {
<<<<<<< HEAD
                float usedOnHeap = Memtable.MEMORY_POOL.onHeap.usedRatio();
                float usedOffHeap = Memtable.MEMORY_POOL.offHeap.usedRatio();
                float flushingOnHeap = Memtable.MEMORY_POOL.onHeap.reclaimingRatio();
                float flushingOffHeap = Memtable.MEMORY_POOL.offHeap.reclaimingRatio();
                float thisOnHeap = largest.getAllocator().onHeap().ownershipRatio();
                float thisOffHeap = largest.getAllocator().offHeap().ownershipRatio();
                logger.info("Flushing largest {} to free up room. Used total: {}, live: {}, flushing: {}, this: {}",
                            largest.cfs, ratio(usedOnHeap, usedOffHeap), ratio(liveOnHeap, liveOffHeap),
                            ratio(flushingOnHeap, flushingOffHeap), ratio(thisOnHeap, thisOffHeap));
                largest.cfs.switchMemtableIfCurrent(largest);
=======
                largest = current;
                largestRatio = ratio;
>>>>>>> 11cb8104
            }

            liveOnHeap += onHeap;
            liveOffHeap += offHeap;
        }

        CompletableFuture<Boolean> returnFuture = new CompletableFuture<>();

        if (largest != null)
        {
            float usedOnHeap = Memtable.MEMORY_POOL.onHeap.usedRatio();
            float usedOffHeap = Memtable.MEMORY_POOL.offHeap.usedRatio();
            float flushingOnHeap = Memtable.MEMORY_POOL.onHeap.reclaimingRatio();
            float flushingOffHeap = Memtable.MEMORY_POOL.offHeap.reclaimingRatio();
            float thisOnHeap = largest.getAllocator().onHeap().ownershipRatio();
            float thisOffHeap = largest.getAllocator().offHeap().ownershipRatio();
            logger.debug("Flushing largest {} to free up room. Used total: {}, live: {}, flushing: {}, this: {}",
                         largest.cfs, ratio(usedOnHeap, usedOffHeap), ratio(liveOnHeap, liveOffHeap),
                         ratio(flushingOnHeap, flushingOffHeap), ratio(thisOnHeap, thisOffHeap));

            ListenableFuture<CommitLogPosition> flushFuture = largest.cfs.switchMemtableIfCurrent(largest);
            flushFuture.addListener(() -> {
                try
                {
                    flushFuture.get();
                    returnFuture.complete(true);
                }
                catch (Throwable t)
                {
                    returnFuture.completeExceptionally(t);
                }
            }, MoreExecutors.directExecutor());
        }
        else
        {
            logger.debug("Flushing of largest memtable, not done, no memtable found");

            returnFuture.complete(false);
        }

        return returnFuture;
    }

    private static String ratio(float onHeap, float offHeap)
    {
        return String.format("%.2f/%.2f", onHeap, offHeap);
    }

    /**
     * Insert/Update the column family for this key.
     * Caller is responsible for acquiring Keyspace.switchLock
     * param @ lock - lock that needs to be used.
     * param @ key - key for update/insert
     * param @ columnFamily - columnFamily changes
     */
    public void apply(PartitionUpdate update, UpdateTransaction indexer, OpOrder.Group opGroup, CommitLogPosition commitLogPosition)

    {
        long start = System.nanoTime();
        try
        {
            Memtable mt = data.getMemtableFor(opGroup, commitLogPosition);
            long timeDelta = mt.put(update, indexer, opGroup);
            DecoratedKey key = update.partitionKey();
            invalidateCachedPartition(key);
            metric.topWritePartitionFrequency.addSample(key.getKey(), 1);
            if (metric.topWritePartitionSize.isEnabled()) // dont compute datasize if not needed
                metric.topWritePartitionSize.addSample(key.getKey(), update.dataSize());
            StorageHook.instance.reportWrite(metadata.id, update);
            metric.writeLatency.addNano(System.nanoTime() - start);
            // CASSANDRA-11117 - certain resolution paths on memtable put can result in very
            // large time deltas, either through a variety of sentinel timestamps (used for empty values, ensuring
            // a minimal write, etc). This limits the time delta to the max value the histogram
            // can bucket correctly. This also filters the Long.MAX_VALUE case where there was no previous value
            // to update.
            if(timeDelta < Long.MAX_VALUE)
                metric.colUpdateTimeDeltaHistogram.update(Math.min(18165375903306L, timeDelta));
        }
        catch (RuntimeException e)
        {
            throw new RuntimeException(e.getMessage()
                                       + " for ks: "
                                       + keyspace.getName() + ", table: " + name, e);
        }
    }

    /**
     * @param sstables
     * @return sstables whose key range overlaps with that of the given sstables, not including itself.
     * (The given sstables may or may not overlap with each other.)
     */
    public Collection<SSTableReader> getOverlappingLiveSSTables(Iterable<SSTableReader> sstables)
    {
        logger.trace("Checking for sstables overlapping {}", sstables);

        // a normal compaction won't ever have an empty sstables list, but we create a skeleton
        // compaction controller for streaming, and that passes an empty list.
        if (!sstables.iterator().hasNext())
            return ImmutableSet.of();

        View view = data.getView();

        List<SSTableReader> sortedByFirst = Lists.newArrayList(sstables);
        Collections.sort(sortedByFirst, (o1, o2) -> o1.first.compareTo(o2.first));

        List<AbstractBounds<PartitionPosition>> bounds = new ArrayList<>();
        DecoratedKey first = null, last = null;
        /*
        normalize the intervals covered by the sstables
        assume we have sstables like this (brackets representing first/last key in the sstable);
        [   ] [   ]    [   ]   [  ]
           [   ]         [       ]
        then we can, instead of searching the interval tree 6 times, normalize the intervals and
        only query the tree 2 times, for these intervals;
        [         ]    [          ]
         */
        for (SSTableReader sstable : sortedByFirst)
        {
            if (first == null)
            {
                first = sstable.first;
                last = sstable.last;
            }
            else
            {
                if (sstable.first.compareTo(last) <= 0) // we do overlap
                {
                    if (sstable.last.compareTo(last) > 0)
                        last = sstable.last;
                }
                else
                {
                    bounds.add(AbstractBounds.bounds(first, true, last, true));
                    first = sstable.first;
                    last = sstable.last;
                }
            }
        }
        bounds.add(AbstractBounds.bounds(first, true, last, true));
        Set<SSTableReader> results = new HashSet<>();

        for (AbstractBounds<PartitionPosition> bound : bounds)
            Iterables.addAll(results, view.liveSSTablesInBounds(bound.left, bound.right));

        return Sets.difference(results, ImmutableSet.copyOf(sstables));
    }

    /**
     * like getOverlappingSSTables, but acquires references before returning
     */
    public Refs<SSTableReader> getAndReferenceOverlappingLiveSSTables(Iterable<SSTableReader> sstables)
    {
        while (true)
        {
            Iterable<SSTableReader> overlapped = getOverlappingLiveSSTables(sstables);
            Refs<SSTableReader> refs = Refs.tryRef(overlapped);
            if (refs != null)
                return refs;
        }
    }

    /*
     * Called after a BinaryMemtable flushes its in-memory data, or we add a file
     * via bootstrap. This information is cached in the ColumnFamilyStore.
     * This is useful for reads because the ColumnFamilyStore first looks in
     * the in-memory store and the into the disk to find the key. If invoked
     * during recoveryMode the onMemtableFlush() need not be invoked.
     *
     * param @ filename - filename just flushed to disk
     */
    public void addSSTable(SSTableReader sstable)
    {
        assert sstable.getColumnFamilyName().equals(name);
        addSSTables(Collections.singletonList(sstable));
    }

    public void addSSTables(Collection<SSTableReader> sstables)
    {
        data.addSSTables(sstables);
        CompactionManager.instance.submitBackground(this);
    }

    /**
     * Calculate expected file size of SSTable after compaction.
     *
     * If operation type is {@code CLEANUP} and we're not dealing with an index sstable,
     * then we calculate expected file size with checking token range to be eliminated.
     *
     * Otherwise, we just add up all the files' size, which is the worst case file
     * size for compaction of all the list of files given.
     *
     * @param sstables SSTables to calculate expected compacted file size
     * @param operation Operation type
     * @return Expected file size of SSTable after compaction
     */
    public long getExpectedCompactedFileSize(Iterable<SSTableReader> sstables, OperationType operation)
    {
        if (operation != OperationType.CLEANUP || isIndex())
        {
            return SSTableReader.getTotalBytes(sstables);
        }

        // cleanup size estimation only counts bytes for keys local to this node
        long expectedFileSize = 0;
        Collection<Range<Token>> ranges = StorageService.instance.getLocalReplicas(keyspace.getName()).ranges();
        for (SSTableReader sstable : sstables)
        {
            List<SSTableReader.PartitionPositionBounds> positions = sstable.getPositionsForRanges(ranges);
            for (SSTableReader.PartitionPositionBounds position : positions)
                expectedFileSize += position.upperPosition - position.lowerPosition;
        }

        double compressionRatio = metric.compressionRatio.getValue();
        if (compressionRatio > 0d)
            expectedFileSize *= compressionRatio;

        return expectedFileSize;
    }

    /*
     *  Find the maximum size file in the list .
     */
    public SSTableReader getMaxSizeFile(Iterable<SSTableReader> sstables)
    {
        long maxSize = 0L;
        SSTableReader maxFile = null;
        for (SSTableReader sstable : sstables)
        {
            if (sstable.onDiskLength() > maxSize)
            {
                maxSize = sstable.onDiskLength();
                maxFile = sstable;
            }
        }
        return maxFile;
    }

    public CompactionManager.AllSSTableOpStatus forceCleanup(int jobs) throws ExecutionException, InterruptedException
    {
        return CompactionManager.instance.performCleanup(ColumnFamilyStore.this, jobs);
    }

    public CompactionManager.AllSSTableOpStatus scrub(boolean disableSnapshot, boolean skipCorrupted, boolean checkData, boolean reinsertOverflowedTTL, int jobs) throws ExecutionException, InterruptedException
    {
        return scrub(disableSnapshot, skipCorrupted, reinsertOverflowedTTL, false, checkData, jobs);
    }

    @VisibleForTesting
    public CompactionManager.AllSSTableOpStatus scrub(boolean disableSnapshot, boolean skipCorrupted, boolean reinsertOverflowedTTL, boolean alwaysFail, boolean checkData, int jobs) throws ExecutionException, InterruptedException
    {
        // skip snapshot creation during scrub, SEE JIRA 5891
        if(!disableSnapshot)
            snapshotWithoutFlush("pre-scrub-" + System.currentTimeMillis());

        try
        {
            return CompactionManager.instance.performScrub(ColumnFamilyStore.this, skipCorrupted, checkData, reinsertOverflowedTTL, jobs);
        }
        catch(Throwable t)
        {
            if (!rebuildOnFailedScrub(t))
                throw t;

            return alwaysFail ? CompactionManager.AllSSTableOpStatus.ABORTED : CompactionManager.AllSSTableOpStatus.SUCCESSFUL;
        }
    }

    /**
     * CASSANDRA-5174 : For an index cfs we may be able to discard everything and just rebuild
     * the index when a scrub fails.
     *
     * @return true if we are an index cfs and we successfully rebuilt the index
     */
    public boolean rebuildOnFailedScrub(Throwable failure)
    {
        if (!isIndex() || !SecondaryIndexManager.isIndexColumnFamilyStore(this))
            return false;

        truncateBlocking();

        logger.warn("Rebuilding index for {} because of <{}>", name, failure.getMessage());

        ColumnFamilyStore parentCfs = SecondaryIndexManager.getParentCfs(this);
        assert parentCfs.indexManager.getAllIndexColumnFamilyStores().contains(this);

        String indexName = SecondaryIndexManager.getIndexName(this);

        parentCfs.rebuildSecondaryIndex(indexName);
        return true;
    }

    public CompactionManager.AllSSTableOpStatus verify(Verifier.Options options) throws ExecutionException, InterruptedException
    {
        return CompactionManager.instance.performVerify(ColumnFamilyStore.this, options);
    }

    public CompactionManager.AllSSTableOpStatus sstablesRewrite(boolean excludeCurrentVersion, int jobs) throws ExecutionException, InterruptedException
    {
        return CompactionManager.instance.performSSTableRewrite(ColumnFamilyStore.this, excludeCurrentVersion, jobs);
    }

    public CompactionManager.AllSSTableOpStatus relocateSSTables(int jobs) throws ExecutionException, InterruptedException
    {
        return CompactionManager.instance.relocateSSTables(this, jobs);
    }

    public CompactionManager.AllSSTableOpStatus garbageCollect(TombstoneOption tombstoneOption, int jobs) throws ExecutionException, InterruptedException
    {
        return CompactionManager.instance.performGarbageCollection(this, tombstoneOption, jobs);
    }

    public void markObsolete(Collection<SSTableReader> sstables, OperationType compactionType)
    {
        assert !sstables.isEmpty();
        maybeFail(data.dropSSTables(Predicates.in(sstables), compactionType, null));
    }

    void replaceFlushed(Memtable memtable, Collection<SSTableReader> sstables)
    {
        data.replaceFlushed(memtable, sstables);
        if (sstables != null && !sstables.isEmpty())
            CompactionManager.instance.submitBackground(this);
    }

    public boolean isValid()
    {
        return valid;
    }

    /**
     * Package protected for access from the CompactionManager.
     */
    public Tracker getTracker()
    {
        return data;
    }

    public Set<SSTableReader> getLiveSSTables()
    {
        return data.getView().liveSSTables();
    }

    public Iterable<SSTableReader> getSSTables(SSTableSet sstableSet)
    {
        return data.getView().select(sstableSet);
    }

    public Iterable<SSTableReader> getUncompactingSSTables()
    {
        return data.getUncompacting();
    }

    public Map<UUID, PendingStat> getPendingRepairStats()
    {
        Map<UUID, PendingStat.Builder> builders = new HashMap<>();
        for (SSTableReader sstable : getLiveSSTables())
        {
            UUID session = sstable.getPendingRepair();
            if (session == null)
                continue;

            if (!builders.containsKey(session))
                builders.put(session, new PendingStat.Builder());

            builders.get(session).addSSTable(sstable);
        }

        Map<UUID, PendingStat> stats = new HashMap<>();
        for (Map.Entry<UUID, PendingStat.Builder> entry : builders.entrySet())
        {
            stats.put(entry.getKey(), entry.getValue().build());
        }
        return stats;
    }

    /**
     * promotes (or demotes) data attached to an incremental repair session that has either completed successfully,
     * or failed
     *
     * @return session ids whose data could not be released
     */
    public CleanupSummary releaseRepairData(Collection<UUID> sessions, boolean force)
    {
        if (force)
        {
            Predicate<SSTableReader> predicate = sst -> {
                UUID session = sst.getPendingRepair();
                return session != null && sessions.contains(session);
            };
            return runWithCompactionsDisabled(() -> compactionStrategyManager.releaseRepairData(sessions),
                                              predicate, false, true, true);
        }
        else
        {
            return compactionStrategyManager.releaseRepairData(sessions);
        }
    }

    public boolean isFilterFullyCoveredBy(ClusteringIndexFilter filter,
                                          DataLimits limits,
                                          CachedPartition cached,
                                          int nowInSec,
                                          boolean enforceStrictLiveness)
    {
        // We can use the cached value only if we know that no data it doesn't contain could be covered
        // by the query filter, that is if:
        //   1) either the whole partition is cached
        //   2) or we can ensure than any data the filter selects is in the cached partition

        // We can guarantee that a partition is fully cached if the number of rows it contains is less than
        // what we're caching. Wen doing that, we should be careful about expiring cells: we should count
        // something expired that wasn't when the partition was cached, or we could decide that the whole
        // partition is cached when it's not. This is why we use CachedPartition#cachedLiveRows.
        if (cached.cachedLiveRows() < metadata().params.caching.rowsPerPartitionToCache())
            return true;

        // If the whole partition isn't cached, then we must guarantee that the filter cannot select data that
        // is not in the cache. We can guarantee that if either the filter is a "head filter" and the cached
        // partition has more live rows that queried (where live rows refers to the rows that are live now),
        // or if we can prove that everything the filter selects is in the cached partition based on its content.
        return (filter.isHeadFilter() && limits.hasEnoughLiveData(cached,
                                                                  nowInSec,
                                                                  filter.selectsAllPartition(),
<<<<<<< HEAD
                                                                  enforceStrictLiveness))
                || filter.isFullyCoveredBy(cached);
=======
                                                                  metadata.enforceStrictLiveness()))
               || filter.isFullyCoveredBy(cached);
>>>>>>> 11cb8104
    }

    public int gcBefore(int nowInSec)
    {
        return nowInSec - metadata().params.gcGraceSeconds;
    }

    @SuppressWarnings("resource")
    public RefViewFragment selectAndReference(Function<View, Iterable<SSTableReader>> filter)
    {
        long failingSince = -1L;
        while (true)
        {
            ViewFragment view = select(filter);
            Refs<SSTableReader> refs = Refs.tryRef(view.sstables);
            if (refs != null)
                return new RefViewFragment(view.sstables, view.memtables, refs);
            if (failingSince <= 0)
            {
                failingSince = System.nanoTime();
            }
            else if (System.nanoTime() - failingSince > TimeUnit.MILLISECONDS.toNanos(100))
            {
                List<SSTableReader> released = new ArrayList<>();
                for (SSTableReader reader : view.sstables)
                    if (reader.selfRef().globalCount() == 0)
                        released.add(reader);
                NoSpamLogger.log(logger, NoSpamLogger.Level.WARN, 1, TimeUnit.SECONDS,
                                 "Spinning trying to capture readers {}, released: {}, ", view.sstables, released);
                failingSince = System.nanoTime();
            }
        }
    }

    public ViewFragment select(Function<View, Iterable<SSTableReader>> filter)
    {
        View view = data.getView();
        List<SSTableReader> sstables = Lists.newArrayList(Objects.requireNonNull(filter.apply(view)));
        return new ViewFragment(sstables, view.getAllMemtables());
    }

    // WARNING: this returns the set of LIVE sstables only, which may be only partially written
    public List<String> getSSTablesForKey(String key)
    {
        return getSSTablesForKey(key, false);
    }

    public List<String> getSSTablesForKey(String key, boolean hexFormat)
    {
        ByteBuffer keyBuffer = hexFormat ? ByteBufferUtil.hexToBytes(key) : metadata().partitionKeyType.fromString(key);
        DecoratedKey dk = decorateKey(keyBuffer);
        try (OpOrder.Group op = readOrdering.start())
        {
            List<String> files = new ArrayList<>();
            for (SSTableReader sstr : select(View.select(SSTableSet.LIVE, dk)).sstables)
            {
                // check if the key actually exists in this sstable, without updating cache and stats
                if (sstr.getPosition(dk, SSTableReader.Operator.EQ, false) != null)
                    files.add(sstr.getFilename());
            }
            return files;
        }
    }

    public void beginLocalSampling(String sampler, int capacity, int durationMillis)
    {
        metric.samplers.get(SamplerType.valueOf(sampler)).beginSampling(capacity, durationMillis);
    }

    @SuppressWarnings({ "rawtypes", "unchecked" })
    public List<CompositeData> finishLocalSampling(String sampler, int count) throws OpenDataException
    {
<<<<<<< HEAD
        Sampler samplerImpl = metric.samplers.get(SamplerType.valueOf(sampler));
        List<Sample> samplerResults = samplerImpl.finishSampling(count);
        List<CompositeData> result = new ArrayList<>(count);
        for (Sample counter : samplerResults)
=======
        SamplerResult<ByteBuffer> samplerResults = metric.samplers.get(Sampler.valueOf(sampler))
                                                                  .finishSampling(count);
        TabularDataSupport result = new TabularDataSupport(COUNTER_TYPE);
        for (Counter<ByteBuffer> counter : samplerResults.topK)
>>>>>>> 11cb8104
        {
            //Not duplicating the buffer for safety because AbstractSerializer and ByteBufferUtil.bytesToHex
            //don't modify position or limit
            result.add(new CompositeDataSupport(COUNTER_COMPOSITE_TYPE, COUNTER_NAMES, new Object[] {
                    keyspace.getName() + "." + name,
                    counter.count,
                    counter.error,
                    samplerImpl.toString(counter.value) })); // string
        }
<<<<<<< HEAD
        return result;
=======
        return new CompositeDataSupport(SAMPLING_RESULT, SAMPLER_NAMES, new Object[]{
        samplerResults.cardinality, result});
>>>>>>> 11cb8104
    }

    public boolean isCompactionDiskSpaceCheckEnabled()
    {
        return compactionSpaceCheck;
    }

    public void compactionDiskSpaceCheck(boolean enable)
    {
        compactionSpaceCheck = enable;
    }

    public void cleanupCache()
    {
        Collection<Range<Token>> ranges = StorageService.instance.getLocalReplicas(keyspace.getName()).ranges();

        for (Iterator<RowCacheKey> keyIter = CacheService.instance.rowCache.keyIterator();
             keyIter.hasNext(); )
        {
            RowCacheKey key = keyIter.next();
            DecoratedKey dk = decorateKey(ByteBuffer.wrap(key.key));
            if (key.sameTable(metadata()) && !Range.isInRanges(dk.getToken(), ranges))
                invalidateCachedPartition(dk);
        }

        if (metadata().isCounter())
        {
            for (Iterator<CounterCacheKey> keyIter = CacheService.instance.counterCache.keyIterator();
                 keyIter.hasNext(); )
            {
                CounterCacheKey key = keyIter.next();
                DecoratedKey dk = decorateKey(key.partitionKey());
                if (key.sameTable(metadata()) && !Range.isInRanges(dk.getToken(), ranges))
                    CacheService.instance.counterCache.remove(key);
            }
        }
    }

    public ClusteringComparator getComparator()
    {
        return metadata().comparator;
    }

    public void snapshotWithoutFlush(String snapshotName)
    {
        snapshotWithoutFlush(snapshotName, null, false, null);
    }

    /**
     * @param ephemeral If this flag is set to true, the snapshot will be cleaned during next startup
     */
    public Set<SSTableReader> snapshotWithoutFlush(String snapshotName, Predicate<SSTableReader> predicate, boolean ephemeral, RateLimiter rateLimiter)
    {
        if (rateLimiter == null)
            rateLimiter = DatabaseDescriptor.getSnapshotRateLimiter();

        Set<SSTableReader> snapshottedSSTables = new HashSet<>();
        final JSONArray filesJSONArr = new JSONArray();
        for (ColumnFamilyStore cfs : concatWithIndexes())
        {
            try (RefViewFragment currentView = cfs.selectAndReference(View.select(SSTableSet.CANONICAL, (x) -> predicate == null || predicate.apply(x))))
            {
                for (SSTableReader ssTable : currentView.sstables)
                {
                    File snapshotDirectory = Directories.getSnapshotDirectory(ssTable.descriptor, snapshotName);
                    rateLimiter.acquire(SSTableReader.componentsFor(ssTable.descriptor).size());
                    ssTable.createLinks(snapshotDirectory.getPath()); // hard links
                    filesJSONArr.add(ssTable.descriptor.relativeFilenameFor(Component.DATA));

                    if (logger.isTraceEnabled())
                        logger.trace("Snapshot for {} keyspace data file {} created in {}", keyspace, ssTable.getFilename(), snapshotDirectory);
                    snapshottedSSTables.add(ssTable);
                }
            }
        }

        writeSnapshotManifest(filesJSONArr, snapshotName);
        if (!SchemaConstants.isLocalSystemKeyspace(metadata.keyspace) && !SchemaConstants.isReplicatedSystemKeyspace(metadata.keyspace))
            writeSnapshotSchema(snapshotName);

        if (ephemeral)
            createEphemeralSnapshotMarkerFile(snapshotName);
        return snapshottedSSTables;
    }

    private void writeSnapshotManifest(final JSONArray filesJSONArr, final String snapshotName)
    {
        final File manifestFile = getDirectories().getSnapshotManifestFile(snapshotName);

        try
        {
            if (!manifestFile.getParentFile().exists())
                manifestFile.getParentFile().mkdirs();

            try (PrintStream out = new PrintStream(manifestFile))
            {
                final JSONObject manifestJSON = new JSONObject();
                manifestJSON.put("files", filesJSONArr);
                out.println(manifestJSON.toJSONString());
            }
        }
        catch (IOException e)
        {
            throw new FSWriteError(e, manifestFile);
        }
    }

    private void writeSnapshotSchema(final String snapshotName)
    {
        final File schemaFile = getDirectories().getSnapshotSchemaFile(snapshotName);

        try
        {
            if (!schemaFile.getParentFile().exists())
                schemaFile.getParentFile().mkdirs();

            try (PrintStream out = new PrintStream(schemaFile))
            {
                SchemaCQLHelper.reCreateStatementsForSchemaCql(metadata(),
                                                               keyspace.getMetadata().types)
                               .forEach(out::println);
            }
        }
        catch (IOException e)
        {
            throw new FSWriteError(e, schemaFile);
        }
    }

    private void createEphemeralSnapshotMarkerFile(final String snapshot)
    {
        final File ephemeralSnapshotMarker = getDirectories().getNewEphemeralSnapshotMarkerFile(snapshot);

        try
        {
            if (!ephemeralSnapshotMarker.getParentFile().exists())
                ephemeralSnapshotMarker.getParentFile().mkdirs();

            Files.createFile(ephemeralSnapshotMarker.toPath());
            if (logger.isTraceEnabled())
                logger.trace("Created ephemeral snapshot marker file on {}.", ephemeralSnapshotMarker.getAbsolutePath());
        }
        catch (IOException e)
        {
            logger.warn(String.format("Could not create marker file %s for ephemeral snapshot %s. " +
                                      "In case there is a failure in the operation that created " +
                                      "this snapshot, you may need to clean it manually afterwards.",
                                      ephemeralSnapshotMarker.getAbsolutePath(), snapshot), e);
        }
    }

    protected static void clearEphemeralSnapshots(Directories directories)
    {
        RateLimiter clearSnapshotRateLimiter = DatabaseDescriptor.getSnapshotRateLimiter();

        for (String ephemeralSnapshot : directories.listEphemeralSnapshots())
        {
            logger.trace("Clearing ephemeral snapshot {} leftover from previous session.", ephemeralSnapshot);
            Directories.clearSnapshot(ephemeralSnapshot, directories.getCFDirectories(), clearSnapshotRateLimiter);
        }
    }

    public Refs<SSTableReader> getSnapshotSSTableReaders(String tag) throws IOException
    {
        Map<Integer, SSTableReader> active = new HashMap<>();
        for (SSTableReader sstable : getSSTables(SSTableSet.CANONICAL))
            active.put(sstable.descriptor.generation, sstable);
        Map<Descriptor, Set<Component>> snapshots = getDirectories().sstableLister(Directories.OnTxnErr.IGNORE).snapshots(tag).list();
        Refs<SSTableReader> refs = new Refs<>();
        try
        {
            for (Map.Entry<Descriptor, Set<Component>> entries : snapshots.entrySet())
            {
                // Try acquire reference to an active sstable instead of snapshot if it exists,
                // to avoid opening new sstables. If it fails, use the snapshot reference instead.
                SSTableReader sstable = active.get(entries.getKey().generation);
                if (sstable == null || !refs.tryRef(sstable))
                {
                    if (logger.isTraceEnabled())
                        logger.trace("using snapshot sstable {}", entries.getKey());
                    // open offline so we don't modify components or track hotness.
                    sstable = SSTableReader.open(entries.getKey(), entries.getValue(), metadata, true, true);
                    refs.tryRef(sstable);
                    // release the self ref as we never add the snapshot sstable to DataTracker where it is otherwise released
                    sstable.selfRef().release();
                }
                else if (logger.isTraceEnabled())
                {
                    logger.trace("using active sstable {}", entries.getKey());
                }
            }
        }
        catch (FSReadError | RuntimeException e)
        {
            // In case one of the snapshot sstables fails to open,
            // we must release the references to the ones we opened so far
            refs.release();
            throw e;
        }
        return refs;
    }

    /**
     * Take a snap shot of this columnfamily store.
     *
     * @param snapshotName the name of the associated with the snapshot
     */
    public Set<SSTableReader> snapshot(String snapshotName)
    {
        return snapshot(snapshotName, false, null);
    }

    /**
     * Take a snap shot of this columnfamily store.
     *
     * @param snapshotName the name of the associated with the snapshot
     * @param skipFlush Skip blocking flush of memtable
     * @param rateLimiter Rate limiter for hardlinks-per-second
     */
    public Set<SSTableReader> snapshot(String snapshotName, boolean skipFlush, RateLimiter rateLimiter)
    {
        return snapshot(snapshotName, null, false, skipFlush, rateLimiter);
    }


    /**
     * @param ephemeral If this flag is set to true, the snapshot will be cleaned up during next startup
     * @param skipFlush Skip blocking flush of memtable
     */
    public Set<SSTableReader> snapshot(String snapshotName, Predicate<SSTableReader> predicate, boolean ephemeral, boolean skipFlush)
    {
        return snapshot(snapshotName, predicate, ephemeral, skipFlush, null);
    }

    /**
     * @param ephemeral If this flag is set to true, the snapshot will be cleaned up during next startup
     * @param skipFlush Skip blocking flush of memtable
     * @param rateLimiter Rate limiter for hardlinks-per-second
     */
    public Set<SSTableReader> snapshot(String snapshotName, Predicate<SSTableReader> predicate, boolean ephemeral, boolean skipFlush, RateLimiter rateLimiter)
    {
        if (!skipFlush)
        {
            forceBlockingFlush();
        }
        return snapshotWithoutFlush(snapshotName, predicate, ephemeral, rateLimiter);
    }

    public boolean snapshotExists(String snapshotName)
    {
        return getDirectories().snapshotExists(snapshotName);
    }

    public long getSnapshotCreationTime(String snapshotName)
    {
        return getDirectories().snapshotCreationTime(snapshotName);
    }

    /**
     * Clear all the snapshots for a given column family.
     *
     * @param snapshotName the user supplied snapshot name. If left empty,
     *                     all the snapshots will be cleaned.
     */
    public void clearSnapshot(String snapshotName)
    {
        RateLimiter clearSnapshotRateLimiter = DatabaseDescriptor.getSnapshotRateLimiter();

        List<File> snapshotDirs = getDirectories().getCFDirectories();
        Directories.clearSnapshot(snapshotName, snapshotDirs, clearSnapshotRateLimiter);
    }
    /**
     *
     * @return  Return a map of all snapshots to space being used
     * The pair for a snapshot has true size and size on disk.
     */
    public Map<String, Directories.SnapshotSizeDetails> getSnapshotDetails()
    {
        return getDirectories().getSnapshotDetails();
    }

    /**
     * @return the cached partition for @param key if it is already present in the cache.
     * Not that this will not readAndCache the parition if it is not present, nor
     * are these calls counted in cache statistics.
     *
     * Note that this WILL cause deserialization of a SerializingCache partition, so if all you
     * need to know is whether a partition is present or not, use containsCachedParition instead.
     */
    public CachedPartition getRawCachedPartition(DecoratedKey key)
    {
        if (!isRowCacheEnabled())
            return null;
        IRowCacheEntry cached = CacheService.instance.rowCache.getInternal(new RowCacheKey(metadata(), key));
        return cached == null || cached instanceof RowCacheSentinel ? null : (CachedPartition)cached;
    }

    private void invalidateCaches()
    {
        CacheService.instance.invalidateKeyCacheForCf(metadata());
        CacheService.instance.invalidateRowCacheForCf(metadata());
        if (metadata().isCounter())
            CacheService.instance.invalidateCounterCacheForCf(metadata());
    }

    public int invalidateRowCache(Collection<Bounds<Token>> boundsToInvalidate)
    {
        int invalidatedKeys = 0;
        for (Iterator<RowCacheKey> keyIter = CacheService.instance.rowCache.keyIterator();
             keyIter.hasNext(); )
        {
            RowCacheKey key = keyIter.next();
            DecoratedKey dk = decorateKey(ByteBuffer.wrap(key.key));
            if (key.sameTable(metadata()) && Bounds.isInBounds(dk.getToken(), boundsToInvalidate))
            {
                invalidateCachedPartition(dk);
                invalidatedKeys++;
            }
        }
        return invalidatedKeys;
    }

    public int invalidateCounterCache(Collection<Bounds<Token>> boundsToInvalidate)
    {
        int invalidatedKeys = 0;
        for (Iterator<CounterCacheKey> keyIter = CacheService.instance.counterCache.keyIterator();
             keyIter.hasNext(); )
        {
            CounterCacheKey key = keyIter.next();
            DecoratedKey dk = decorateKey(key.partitionKey());
            if (key.sameTable(metadata()) && Bounds.isInBounds(dk.getToken(), boundsToInvalidate))
            {
                CacheService.instance.counterCache.remove(key);
                invalidatedKeys++;
            }
        }
        return invalidatedKeys;
    }

    /**
     * @return true if @param key is contained in the row cache
     */
    public boolean containsCachedParition(DecoratedKey key)
    {
        return CacheService.instance.rowCache.getCapacity() != 0 && CacheService.instance.rowCache.containsKey(new RowCacheKey(metadata(), key));
    }

    public void invalidateCachedPartition(RowCacheKey key)
    {
        CacheService.instance.rowCache.remove(key);
    }

    public void invalidateCachedPartition(DecoratedKey key)
    {
        if (!isRowCacheEnabled())
            return;

        invalidateCachedPartition(new RowCacheKey(metadata(), key));
    }

    public ClockAndCount getCachedCounter(ByteBuffer partitionKey, Clustering<?> clustering, ColumnMetadata column, CellPath path)
    {
        if (CacheService.instance.counterCache.getCapacity() == 0L) // counter cache disabled.
            return null;
        return CacheService.instance.counterCache.get(CounterCacheKey.create(metadata(), partitionKey, clustering, column, path));
    }

    public void putCachedCounter(ByteBuffer partitionKey, Clustering<?> clustering, ColumnMetadata column, CellPath path, ClockAndCount clockAndCount)
    {
        if (CacheService.instance.counterCache.getCapacity() == 0L) // counter cache disabled.
            return;
        CacheService.instance.counterCache.put(CounterCacheKey.create(metadata(), partitionKey, clustering, column, path), clockAndCount);
    }

    public void forceMajorCompaction()
    {
        forceMajorCompaction(false);
    }

    public void forceMajorCompaction(boolean splitOutput)
   {
        CompactionManager.instance.performMaximal(this, splitOutput);
    }

    public void forceCompactionForTokenRange(Collection<Range<Token>> tokenRanges) throws ExecutionException, InterruptedException
    {
        CompactionManager.instance.forceCompactionForTokenRange(this, tokenRanges);
    }

    public static Iterable<ColumnFamilyStore> all()
    {
        List<Iterable<ColumnFamilyStore>> stores = new ArrayList<>(Schema.instance.getKeyspaces().size());
        for (Keyspace keyspace : Keyspace.all())
        {
            stores.add(keyspace.getColumnFamilyStores());
        }
        return Iterables.concat(stores);
    }

    public Iterable<DecoratedKey> keySamples(Range<Token> range)
    {
        try (RefViewFragment view = selectAndReference(View.selectFunction(SSTableSet.CANONICAL)))
        {
            Iterable<DecoratedKey>[] samples = new Iterable[view.sstables.size()];
            int i = 0;
            for (SSTableReader sstable: view.sstables)
            {
                samples[i++] = sstable.getKeySamples(range);
            }
            return Iterables.concat(samples);
        }
    }

    public long estimatedKeysForRange(Range<Token> range)
    {
        try (RefViewFragment view = selectAndReference(View.selectFunction(SSTableSet.CANONICAL)))
        {
            long count = 0;
            for (SSTableReader sstable : view.sstables)
                count += sstable.estimatedKeysForRanges(Collections.singleton(range));
            return count;
        }
    }

    /**
     * For testing.  No effort is made to clear historical or even the current memtables, nor for
     * thread safety.  All we do is wipe the sstable containers clean, while leaving the actual
     * data files present on disk.  (This allows tests to easily call loadNewSSTables on them.)
     */
    @VisibleForTesting
    public void clearUnsafe()
    {
        for (final ColumnFamilyStore cfs : concatWithIndexes())
        {
            cfs.runWithCompactionsDisabled((Callable<Void>) () -> {
                cfs.data.reset(new Memtable(new AtomicReference<>(CommitLogPosition.NONE), cfs));
                return null;
            }, true, false);
        }
    }

    /**
     * Truncate deletes the entire column family's data with no expensive tombstone creation
     */
    public void truncateBlocking()
    {
        // We have two goals here:
        // - truncate should delete everything written before truncate was invoked
        // - but not delete anything that isn't part of the snapshot we create.
        // We accomplish this by first flushing manually, then snapshotting, and
        // recording the timestamp IN BETWEEN those actions. Any sstables created
        // with this timestamp or greater time, will not be marked for delete.
        //
        // Bonus complication: since we store commit log segment position in sstable metadata,
        // truncating those sstables means we will replay any CL segments from the
        // beginning if we restart before they [the CL segments] are discarded for
        // normal reasons post-truncate.  To prevent this, we store truncation
        // position in the System keyspace.
        logger.info("Truncating {}.{}", keyspace.getName(), name);

        final long truncatedAt;
        final CommitLogPosition replayAfter;

        if (keyspace.getMetadata().params.durableWrites || DatabaseDescriptor.isAutoSnapshot())
        {
            replayAfter = forceBlockingFlush();
            viewManager.forceBlockingFlush();
        }
        else
        {
            // just nuke the memtable data w/o writing to disk first
            viewManager.dumpMemtables();
            try
            {
                replayAfter = dumpMemtable().get();
            }
            catch (Exception e)
            {
                throw new RuntimeException(e);
            }
        }

        long now = System.currentTimeMillis();
        // make sure none of our sstables are somehow in the future (clock drift, perhaps)
        for (ColumnFamilyStore cfs : concatWithIndexes())
            for (SSTableReader sstable : cfs.getLiveSSTables())
                now = Math.max(now, sstable.maxDataAge);
        truncatedAt = now;

<<<<<<< HEAD
        Runnable truncateRunnable = new Runnable()
        {
            public void run()
            {
                logger.info("Truncating {}.{} with truncatedAt={}", keyspace.getName(), getTableName(), truncatedAt);
                // since truncation can happen at different times on different nodes, we need to make sure
                // that any repairs are aborted, otherwise we might clear the data on one node and then
                // stream in data that is actually supposed to have been deleted
                ActiveRepairService.instance.abort((prs) -> prs.getTableIds().contains(metadata.id),
                                                   "Stopping parent sessions {} due to truncation of tableId="+metadata.id);
                data.notifyTruncated(truncatedAt);
=======
        Runnable truncateRunnable = () -> {
            logger.debug("Discarding sstable data for truncated CF + indexes");
            data.notifyTruncated(truncatedAt);
>>>>>>> 11cb8104

            if (DatabaseDescriptor.isAutoSnapshot())
                snapshot(Keyspace.getTimestampedSnapshotNameWithPrefix(name, SNAPSHOT_TRUNCATE_PREFIX));

            discardSSTables(truncatedAt);

            indexManager.truncateAllIndexesBlocking(truncatedAt);
            viewManager.truncateBlocking(replayAfter, truncatedAt);

<<<<<<< HEAD
                SystemKeyspace.saveTruncationRecord(ColumnFamilyStore.this, truncatedAt, replayAfter);
                logger.trace("cleaning out row cache");
                invalidateCaches();

            }
=======
            SystemKeyspace.saveTruncationRecord(ColumnFamilyStore.this, truncatedAt, replayAfter);
            logger.trace("cleaning out row cache");
            invalidateCaches();
>>>>>>> 11cb8104
        };

        runWithCompactionsDisabled(Executors.callable(truncateRunnable), true, true);
        logger.info("Truncate of {}.{} is complete", keyspace.getName(), name);
    }

    /**
     * Drops current memtable without flushing to disk. This should only be called when truncating a column family which is not durable.
     */
    public Future<CommitLogPosition> dumpMemtable()
    {
        synchronized (data)
        {
            final Flush flush = new Flush(true);
            flushExecutor.execute(flush);
            postFlushExecutor.execute(flush.postFlushTask);
            return flush.postFlushTask;
        }
    }

    public <V> V runWithCompactionsDisabled(Callable<V> callable, boolean interruptValidation, boolean interruptViews)
    {
        return runWithCompactionsDisabled(callable, (sstable) -> true, interruptValidation, interruptViews, true);
    }

    /**
     * Runs callable with compactions paused and compactions including sstables matching sstablePredicate stopped
     *
     * @param callable what to do when compactions are paused
     * @param sstablesPredicate which sstables should we cancel compactions for
     * @param interruptValidation if we should interrupt validation compactions
     * @param interruptViews if we should interrupt view compactions
     * @param interruptIndexes if we should interrupt compactions on indexes. NOTE: if you set this to true your sstablePredicate
     *                         must be able to handle LocalPartitioner sstables!
     */
    public <V> V runWithCompactionsDisabled(Callable<V> callable, Predicate<SSTableReader> sstablesPredicate, boolean interruptValidation, boolean interruptViews, boolean interruptIndexes)
    {
        // synchronize so that concurrent invocations don't re-enable compactions partway through unexpectedly,
        // and so we only run one major compaction at a time
        synchronized (this)
        {
            logger.trace("Cancelling in-progress compactions for {}", metadata.name);
            Iterable<ColumnFamilyStore> toInterruptFor = interruptIndexes
                                                         ? concatWithIndexes()
                                                         : Collections.singleton(this);

            toInterruptFor = interruptViews
                             ? Iterables.concat(toInterruptFor, viewManager.allViewsCfs())
                             : toInterruptFor;

            try (CompactionManager.CompactionPauser pause = CompactionManager.instance.pauseGlobalCompaction();
                 CompactionManager.CompactionPauser pausedStrategies = pauseCompactionStrategies(toInterruptFor))
            {
                // interrupt in-progress compactions
                CompactionManager.instance.interruptCompactionForCFs(toInterruptFor, sstablesPredicate, interruptValidation);
                CompactionManager.instance.waitForCessation(toInterruptFor, sstablesPredicate);

                // doublecheck that we finished, instead of timing out
                for (ColumnFamilyStore cfs : toInterruptFor)
                {
                    if (cfs.getTracker().getCompacting().stream().anyMatch(sstablesPredicate))
                    {
                        logger.warn("Unable to cancel in-progress compactions for {}.  Perhaps there is an unusually large row in progress somewhere, or the system is simply overloaded.", metadata.name);
                        return null;
                    }
                }
                logger.trace("Compactions successfully cancelled");

                // run our task
                try
                {
                    return callable.call();
                }
                catch (Exception e)
                {
                    throw new RuntimeException(e);
                }
            }
        }
    }

    private static CompactionManager.CompactionPauser pauseCompactionStrategies(Iterable<ColumnFamilyStore> toPause)
    {
        ArrayList<ColumnFamilyStore> successfullyPaused = new ArrayList<>();
        try
        {
            for (ColumnFamilyStore cfs : toPause)
            {
                successfullyPaused.ensureCapacity(successfullyPaused.size() + 1); // to avoid OOM:ing after pausing the strategies
                cfs.getCompactionStrategyManager().pause();
                successfullyPaused.add(cfs);
            }
            return () -> maybeFail(resumeAll(null, toPause));
        }
        catch (Throwable t)
        {
            resumeAll(t, successfullyPaused);
            throw t;
        }
    }

    private static Throwable resumeAll(Throwable accumulate, Iterable<ColumnFamilyStore> cfss)
    {
        for (ColumnFamilyStore cfs : cfss)
        {
            try
            {
                cfs.getCompactionStrategyManager().resume();
            }
            catch (Throwable t)
            {
                accumulate = merge(accumulate, t);
            }
        }
        return accumulate;
    }

    public LifecycleTransaction markAllCompacting(final OperationType operationType)
    {
        Callable<LifecycleTransaction> callable = () -> {
            assert data.getCompacting().isEmpty() : data.getCompacting();
            Iterable<SSTableReader> sstables = getLiveSSTables();
            sstables = AbstractCompactionStrategy.filterSuspectSSTables(sstables);
            LifecycleTransaction modifier = data.tryModify(sstables, operationType);
            assert modifier != null: "something marked things compacting while compactions are disabled";
            return modifier;
        };

        return runWithCompactionsDisabled(callable, false, false);
    }


    @Override
    public String toString()
    {
        return "CFS(" +
               "Keyspace='" + keyspace.getName() + '\'' +
               ", ColumnFamily='" + name + '\'' +
               ')';
    }

    public void disableAutoCompaction()
    {
        // we don't use CompactionStrategy.pause since we don't want users flipping that on and off
        // during runWithCompactionsDisabled
        compactionStrategyManager.disable();
    }

    public void enableAutoCompaction()
    {
        enableAutoCompaction(false);
    }

    /**
     * used for tests - to be able to check things after a minor compaction
     * @param waitForFutures if we should block until autocompaction is done
     */
    @VisibleForTesting
    public void enableAutoCompaction(boolean waitForFutures)
    {
        compactionStrategyManager.enable();
        List<Future<?>> futures = CompactionManager.instance.submitBackground(this);
        if (waitForFutures)
            FBUtilities.waitOnFutures(futures);
    }

    public boolean isAutoCompactionDisabled()
    {
        return !this.compactionStrategyManager.isEnabled();
    }

    /*
     JMX getters and setters for the Default<T>s.
       - get/set minCompactionThreshold
       - get/set maxCompactionThreshold
       - get     memsize
       - get     memops
       - get/set memtime
     */

    public CompactionStrategyManager getCompactionStrategyManager()
    {
        return compactionStrategyManager;
    }

    public void setCrcCheckChance(double crcCheckChance)
    {
        try
        {
            TableParams.builder().crcCheckChance(crcCheckChance).build().validate();
            for (ColumnFamilyStore cfs : concatWithIndexes())
            {
                cfs.crcCheckChance.set(crcCheckChance);
                for (SSTableReader sstable : cfs.getSSTables(SSTableSet.LIVE))
                    sstable.setCrcCheckChance(crcCheckChance);
            }
        }
        catch (ConfigurationException e)
        {
            throw new IllegalArgumentException(e.getMessage());
        }
    }


    public Double getCrcCheckChance()
    {
        return crcCheckChance.value();
    }

    public void setCompactionThresholds(int minThreshold, int maxThreshold)
    {
        validateCompactionThresholds(minThreshold, maxThreshold);

        minCompactionThreshold.set(minThreshold);
        maxCompactionThreshold.set(maxThreshold);
        CompactionManager.instance.submitBackground(this);
    }

    public int getMinimumCompactionThreshold()
    {
        return minCompactionThreshold.value();
    }

    public void setMinimumCompactionThreshold(int minCompactionThreshold)
    {
        validateCompactionThresholds(minCompactionThreshold, maxCompactionThreshold.value());
        this.minCompactionThreshold.set(minCompactionThreshold);
    }

    public int getMaximumCompactionThreshold()
    {
        return maxCompactionThreshold.value();
    }

    public void setMaximumCompactionThreshold(int maxCompactionThreshold)
    {
        validateCompactionThresholds(minCompactionThreshold.value(), maxCompactionThreshold);
        this.maxCompactionThreshold.set(maxCompactionThreshold);
    }

    private void validateCompactionThresholds(int minThreshold, int maxThreshold)
    {
        if (minThreshold > maxThreshold)
            throw new RuntimeException(String.format("The min_compaction_threshold cannot be larger than the max_compaction_threshold. " +
                                                     "Min is '%d', Max is '%d'.", minThreshold, maxThreshold));

        if (maxThreshold == 0 || minThreshold == 0)
            throw new RuntimeException("Disabling compaction by setting min_compaction_threshold or max_compaction_threshold to 0 " +
                                       "is deprecated, set the compaction strategy option 'enabled' to 'false' instead or use the nodetool command 'disableautocompaction'.");
    }

    // End JMX get/set.

    public int getMeanEstimatedCellPerPartitionCount()
    {
        long sum = 0;
        long count = 0;
        for (SSTableReader sstable : getSSTables(SSTableSet.CANONICAL))
        {
            long n = sstable.getEstimatedCellPerPartitionCount().count();
            sum += sstable.getEstimatedCellPerPartitionCount().mean() * n;
            count += n;
        }
        return count > 0 ? (int) (sum / count) : 0;
    }

    public double getMeanPartitionSize()
    {
        long sum = 0;
        long count = 0;
        for (SSTableReader sstable : getSSTables(SSTableSet.CANONICAL))
        {
            long n = sstable.getEstimatedPartitionSize().count();
            sum += sstable.getEstimatedPartitionSize().mean() * n;
            count += n;
        }
        return count > 0 ? sum * 1.0 / count : 0;
    }

    public int getMeanRowCount()
    {
        long totalRows = 0;
        long totalPartitions = 0;
        for (SSTableReader sstable : getSSTables(SSTableSet.CANONICAL))
        {
            totalPartitions += sstable.getEstimatedPartitionSize().count();
            totalRows += sstable.getTotalRows();
        }

        return totalPartitions > 0 ? (int) (totalRows / totalPartitions) : 0;
    }

    public long estimateKeys()
    {
        long n = 0;
        for (SSTableReader sstable : getSSTables(SSTableSet.CANONICAL))
            n += sstable.estimatedKeys();
        return n;
    }

    public IPartitioner getPartitioner()
    {
        return metadata().partitioner;
    }

    public DecoratedKey decorateKey(ByteBuffer key)
    {
        return getPartitioner().decorateKey(key);
    }

    /** true if this CFS contains secondary index data */
    public boolean isIndex()
    {
        return metadata().isIndex();
    }

    public Iterable<ColumnFamilyStore> concatWithIndexes()
    {
        // we return the main CFS first, which we rely on for simplicity in switchMemtable(), for getting the
        // latest commit log segment position
        return Iterables.concat(Collections.singleton(this), indexManager.getAllIndexColumnFamilyStores());
    }

    public List<String> getBuiltIndexes()
    {
        return indexManager.getBuiltIndexNames();
    }

    public int getUnleveledSSTables()
    {
        return compactionStrategyManager.getUnleveledSSTables();
    }

    public int[] getSSTableCountPerLevel()
    {
        return compactionStrategyManager.getSSTableCountPerLevel();
    }

    public int getLevelFanoutSize()
    {
        return compactionStrategyManager.getLevelFanoutSize();
    }

    public static class ViewFragment
    {
        public final List<SSTableReader> sstables;
        public final Iterable<Memtable> memtables;

        public ViewFragment(List<SSTableReader> sstables, Iterable<Memtable> memtables)
        {
            this.sstables = sstables;
            this.memtables = memtables;
        }
    }

    public static class RefViewFragment extends ViewFragment implements AutoCloseable
    {
        public final Refs<SSTableReader> refs;

        public RefViewFragment(List<SSTableReader> sstables, Iterable<Memtable> memtables, Refs<SSTableReader> refs)
        {
            super(sstables, memtables);
            this.refs = refs;
        }

        public void release()
        {
            refs.release();
        }

        public void close()
        {
            refs.release();
        }
    }

    public boolean isEmpty()
    {
        return data.getView().isEmpty();
    }

    public boolean isRowCacheEnabled()
    {

        boolean retval = metadata().params.caching.cacheRows() && CacheService.instance.rowCache.getCapacity() > 0;
        assert(!retval || !isIndex());
        return retval;
    }

    public boolean isCounterCacheEnabled()
    {
        return metadata().isCounter() && CacheService.instance.counterCache.getCapacity() > 0;
    }

    public boolean isKeyCacheEnabled()
    {
        return metadata().params.caching.cacheKeys() && CacheService.instance.keyCache.getCapacity() > 0;
    }

    /**
     * Discard all SSTables that were created before given timestamp.
     *
     * Caller should first ensure that comapctions have quiesced.
     *
     * @param truncatedAt The timestamp of the truncation
     *                    (all SSTables before that timestamp are going be marked as compacted)
     */
    public void discardSSTables(long truncatedAt)
    {
        assert data.getCompacting().isEmpty() : data.getCompacting();

        List<SSTableReader> truncatedSSTables = new ArrayList<>();
        int keptSSTables = 0;
        for (SSTableReader sstable : getSSTables(SSTableSet.LIVE))
        {
            if (!sstable.newSince(truncatedAt))
            {
                truncatedSSTables.add(sstable);
            }
            else
            {
                keptSSTables++;
                logger.info("Truncation is keeping {} maxDataAge={} truncatedAt={}", sstable, sstable.maxDataAge, truncatedAt);
            }
        }

        if (!truncatedSSTables.isEmpty())
        {
            logger.info("Truncation is dropping {} sstables and keeping {} due to sstable.maxDataAge > truncatedAt", truncatedSSTables.size(), keptSSTables);
            markObsolete(truncatedSSTables, OperationType.UNKNOWN);
        }
    }

    public double getDroppableTombstoneRatio()
    {
        double allDroppable = 0;
        long allColumns = 0;
        int localTime = (int)(System.currentTimeMillis()/1000);

        for (SSTableReader sstable : getSSTables(SSTableSet.LIVE))
        {
            allDroppable += sstable.getDroppableTombstonesBefore(localTime - metadata().params.gcGraceSeconds);
            allColumns += sstable.getEstimatedCellPerPartitionCount().mean() * sstable.getEstimatedCellPerPartitionCount().count();
        }
        return allColumns > 0 ? allDroppable / allColumns : 0;
    }

    public long trueSnapshotsSize()
    {
        return getDirectories().trueSnapshotsSize();
    }

    /**
     * Returns a ColumnFamilyStore by id if it exists, null otherwise
     * Differently from others, this method does not throw exception if the table does not exist.
     */
    public static ColumnFamilyStore getIfExists(TableId id)
    {
        TableMetadata metadata = Schema.instance.getTableMetadata(id);
        if (metadata == null)
            return null;

        Keyspace keyspace = Keyspace.open(metadata.keyspace);
        if (keyspace == null)
            return null;

        return keyspace.hasColumnFamilyStore(id)
             ? keyspace.getColumnFamilyStore(id)
             : null;
    }

    /**
     * Returns a ColumnFamilyStore by ksname and cfname if it exists, null otherwise
     * Differently from others, this method does not throw exception if the keyspace or table does not exist.
     */
    public static ColumnFamilyStore getIfExists(String ksName, String cfName)
    {
        if (ksName == null || cfName == null)
            return null;

        Keyspace keyspace = Keyspace.open(ksName);
        if (keyspace == null)
            return null;

        TableMetadata table = Schema.instance.getTableMetadata(ksName, cfName);
        if (table == null)
            return null;

        return keyspace.getColumnFamilyStore(table.id);
    }

    public static TableMetrics metricsFor(TableId tableId)
    {
        return Objects.requireNonNull(getIfExists(tableId)).metric;
    }

    public DiskBoundaries getDiskBoundaries()
    {
        return diskBoundaryManager.getDiskBoundaries(this);
    }

    public void invalidateDiskBoundaries()
    {
        diskBoundaryManager.invalidate();
    }

    @Override
    public void setNeverPurgeTombstones(boolean value)
    {
        if (neverPurgeTombstones != value)
            logger.info("Changing neverPurgeTombstones for {}.{} from {} to {}", keyspace.getName(), getTableName(), neverPurgeTombstones, value);
        else
            logger.info("Not changing neverPurgeTombstones for {}.{}, it is {}", keyspace.getName(), getTableName(), neverPurgeTombstones);

        neverPurgeTombstones = value;
    }

    @Override
    public boolean getNeverPurgeTombstones()
    {
        return neverPurgeTombstones;
    }
}<|MERGE_RESOLUTION|>--- conflicted
+++ resolved
@@ -108,21 +108,12 @@
     are finished. By having flushExecutor size the same size as each of the perDiskflushExecutors we make sure we can
     have that many flushes going at the same time.
     */
-<<<<<<< HEAD
-    private static final ExecutorService flushExecutor = new JMXEnabledThreadPoolExecutor(DatabaseDescriptor.getFlushWriters(),
-                                                                                          Stage.KEEP_ALIVE_SECONDS,
-                                                                                          TimeUnit.SECONDS,
-                                                                                          new LinkedBlockingQueue<Runnable>(),
-                                                                                          new NamedThreadFactory("MemtableFlushWriter"),
-                                                                                          "internal");
-=======
     private static final ThreadPoolExecutor flushExecutor = new JMXEnabledThreadPoolExecutor(DatabaseDescriptor.getFlushWriters(),
-                                                                                             StageManager.KEEPALIVE,
+                                                                                             Stage.KEEP_ALIVE_SECONDS,
                                                                                              TimeUnit.SECONDS,
                                                                                              new LinkedBlockingQueue<>(),
                                                                                              new NamedThreadFactory("MemtableFlushWriter"),
                                                                                              "internal");
->>>>>>> 11cb8104
 
     private static final ExecutorService [] perDiskflushExecutors = new ExecutorService[DatabaseDescriptor.getAllDataFileLocations().length];
 
@@ -140,57 +131,27 @@
     }
 
     // post-flush executor is single threaded to provide guarantee that any flush Future on a CF will never return until prior flushes have completed
-<<<<<<< HEAD
-    private static final ExecutorService postFlushExecutor = new JMXEnabledThreadPoolExecutor(1,
-                                                                                              Stage.KEEP_ALIVE_SECONDS,
-                                                                                              TimeUnit.SECONDS,
-                                                                                              new LinkedBlockingQueue<Runnable>(),
-                                                                                              new NamedThreadFactory("MemtablePostFlush"),
-                                                                                              "internal");
-
-    private static final ExecutorService reclaimExecutor = new JMXEnabledThreadPoolExecutor(1,
-                                                                                            Stage.KEEP_ALIVE_SECONDS,
-                                                                                            TimeUnit.SECONDS,
-                                                                                            new LinkedBlockingQueue<Runnable>(),
-                                                                                            new NamedThreadFactory("MemtableReclaimMemory"),
-                                                                                            "internal");
-=======
     private static final ThreadPoolExecutor postFlushExecutor = new JMXEnabledThreadPoolExecutor(1,
-                                                                                                 StageManager.KEEPALIVE,
+                                                                                                 Stage.KEEP_ALIVE_SECONDS,
                                                                                                  TimeUnit.SECONDS,
                                                                                                  new LinkedBlockingQueue<>(),
                                                                                                  new NamedThreadFactory("MemtablePostFlush"),
                                                                                                  "internal");
 
     private static final ThreadPoolExecutor reclaimExecutor = new JMXEnabledThreadPoolExecutor(1,
-                                                                                               StageManager.KEEPALIVE,
+                                                                                               Stage.KEEP_ALIVE_SECONDS,
                                                                                                TimeUnit.SECONDS,
                                                                                                new LinkedBlockingQueue<>(),
                                                                                                new NamedThreadFactory("MemtableReclaimMemory"),
                                                                                                "internal");
->>>>>>> 11cb8104
 
     private static final String[] COUNTER_NAMES = new String[]{"table", "count", "error", "value"};
     private static final String[] COUNTER_DESCS = new String[]
-<<<<<<< HEAD
     { "keyspace.tablename",
       "number of occurances",
       "error bounds",
       "value" };
     private static final CompositeType COUNTER_COMPOSITE_TYPE;
-=======
-                                                  { "partition key in raw hex bytes",
-                                                    "value of this partition for given sampler",
-                                                    "value is within the error bounds plus or minus of this",
-                                                    "the partition key turned into a human readable format" };
-    private static final CompositeType COUNTER_COMPOSITE_TYPE;
-    private static final TabularType COUNTER_TYPE;
-
-    private static final String[] SAMPLER_NAMES = new String[]{"cardinality", "partitions"};
-    private static final String[] SAMPLER_DESCS = new String[]
-                                                  { "cardinality of partitions",
-                                                    "list of counter results" };
->>>>>>> 11cb8104
 
     private static final String SAMPLING_RESULTS_NAME = "SAMPLING_RESULTS";
 
@@ -411,11 +372,7 @@
     public ColumnFamilyStore(Keyspace keyspace,
                              String columnFamilyName,
                              int generation,
-<<<<<<< HEAD
                              TableMetadataRef metadata,
-=======
-                             CFMetaData metadata,
->>>>>>> 11cb8104
                              Directories directories,
                              boolean loadSSTables,
                              boolean registerBookeeping,
@@ -479,50 +436,12 @@
         if (registerBookeeping)
         {
             // register the mbean
-<<<<<<< HEAD
             mbeanName = getTableMBeanName(keyspace.getName(), name, isIndex());
             oldMBeanName = getColumnFamilieMBeanName(keyspace.getName(), name, isIndex());
 
             String[] objectNames = {mbeanName, oldMBeanName};
             for (String objectName : objectNames)
                 MBeanWrapper.instance.registerMBean(this, objectName);
-=======
-            mbeanName = String.format("org.apache.cassandra.db:type=%s,keyspace=%s,table=%s",
-                                      isIndex() ? "IndexTables" : "Tables",
-                                      keyspace.getName(), name);
-            oldMBeanName = String.format("org.apache.cassandra.db:type=%s,keyspace=%s,columnfamily=%s",
-                                         isIndex() ? "IndexColumnFamilies" : "ColumnFamilies",
-                                         keyspace.getName(), name);
-            try
-            {
-                ObjectName[] objectNames = {new ObjectName(mbeanName), new ObjectName(oldMBeanName)};
-                for (ObjectName objectName : objectNames)
-                {
-                    MBeanWrapper.instance.registerMBean(this, objectName);
-                }
-            }
-            catch (Exception e)
-            {
-                throw new RuntimeException(e);
-            }
-            logger.trace("retryPolicy for {} is {}", name, this.metadata.params.speculativeRetry);
-            latencyCalculator = ScheduledExecutors.optionalTasks.scheduleWithFixedDelay(() -> {
-                SpeculativeRetryParam retryPolicy = ColumnFamilyStore.this.metadata.params.speculativeRetry;
-                switch (retryPolicy.kind())
-                {
-                    case PERCENTILE:
-                        // get percentile in nanos
-                        sampleLatencyNanos = (long) (metric.coordinatorReadLatency.getSnapshot().getValue(retryPolicy.threshold()));
-                        break;
-                    case CUSTOM:
-                        sampleLatencyNanos = (long) retryPolicy.threshold();
-                        break;
-                    default:
-                        sampleLatencyNanos = Long.MAX_VALUE;
-                        break;
-                }
-            }, DatabaseDescriptor.getReadRpcTimeout(), DatabaseDescriptor.getReadRpcTimeout(), TimeUnit.MILLISECONDS);
->>>>>>> 11cb8104
         }
         else
         {
@@ -756,11 +675,7 @@
         }
 
         // cleanup incomplete saved caches
-<<<<<<< HEAD
-        Pattern tmpCacheFilePattern = Pattern.compile(metadata.keyspace + "-" + metadata.name + "-(Key|Row)Cache.*\\.tmp$");
-=======
-        Pattern tmpCacheFilePattern = Pattern.compile(metadata.ksName + '-' + metadata.cfName + "-(Key|Row)Cache.*\\.tmp$");
->>>>>>> 11cb8104
+        Pattern tmpCacheFilePattern = Pattern.compile(metadata.keyspace + '-' + metadata.name + "-(Key|Row)Cache.*\\.tmp$");
         File dir = new File(DatabaseDescriptor.getSavedCachesLocation());
 
         if (dir.exists())
@@ -815,93 +730,8 @@
                                                                  .invalidateCaches(invalidateCaches)
                                                                  .extendedVerify(extendedVerify).build();
 
-<<<<<<< HEAD
         return sstableImporter.importNewSSTables(options);
     }
-=======
-        Set<Descriptor> currentDescriptors = new HashSet<>();
-        for (SSTableReader sstable : getSSTables(SSTableSet.CANONICAL))
-            currentDescriptors.add(sstable.descriptor);
-        Set<SSTableReader> newSSTables = new HashSet<>();
-
-        Directories.SSTableLister lister = getDirectories().sstableLister(Directories.OnTxnErr.IGNORE).skipTemporary(true);
-        for (Map.Entry<Descriptor, Set<Component>> entry : lister.list().entrySet())
-        {
-            Descriptor descriptor = entry.getKey();
-
-            if (currentDescriptors.contains(descriptor))
-                continue; // old (initialized) SSTable found, skipping
-
-            if (!descriptor.isCompatible())
-                throw new RuntimeException(String.format("Can't open incompatible SSTable! Current version %s, found file: %s",
-                                                         descriptor.getFormat().getLatestVersion(),
-                                                         descriptor));
-
-            // force foreign sstables to level 0
-            try
-            {
-                if (new File(descriptor.filenameFor(Component.STATS)).exists())
-                    descriptor.getMetadataSerializer().mutateLevel(descriptor, 0);
-            }
-            catch (IOException e)
-            {
-                JVMStabilityInspector.inspectThrowable(new CorruptSSTableException(e, entry.getKey().filenameFor(Component.STATS)));
-                logger.error("Cannot read sstable {}; other IO error, skipping table", entry, e);
-                continue;
-            }
-
-            // Increment the generation until we find a filename that doesn't exist. This is needed because the new
-            // SSTables that are being loaded might already use these generation numbers.
-            Descriptor newDescriptor;
-            do
-            {
-                newDescriptor = new Descriptor(descriptor.version,
-                                               descriptor.directory,
-                                               descriptor.ksname,
-                                               descriptor.cfname,
-                                               fileIndexGenerator.incrementAndGet(),
-                                               descriptor.formatType,
-                                               descriptor.digestComponent);
-            }
-            while (new File(newDescriptor.filenameFor(Component.DATA)).exists());
-
-            logger.info("Renaming new SSTable {} to {}", descriptor, newDescriptor);
-            SSTableWriter.rename(descriptor, newDescriptor, entry.getValue());
-
-            SSTableReader reader;
-            try
-            {
-                reader = SSTableReader.open(newDescriptor, entry.getValue(), metadata);
-            }
-            catch (CorruptSSTableException ex)
-            {
-                JVMStabilityInspector.inspectThrowable(ex);
-                logger.error("Corrupt sstable {}; skipping table", entry, ex);
-                continue;
-            }
-            catch (FSError ex)
-            {
-                JVMStabilityInspector.inspectThrowable(ex);
-                logger.error("Cannot read sstable {}; file system error, skipping table", entry, ex);
-                continue;
-            }
-            catch (IOException ex)
-            {
-                JVMStabilityInspector.inspectThrowable(new CorruptSSTableException(ex, entry.getKey().filenameFor(Component.DATA)));
-                logger.error("Cannot read sstable {}; other IO error, skipping table", entry, ex);
-                continue;
-            }
-            newSSTables.add(reader);
-        }
-
-        if (newSSTables.isEmpty())
-        {
-            logger.info("No new SSTables were found for {}/{}", keyspace.getName(), name);
-            return;
-        }
-
-        logger.info("Loading new SSTables and building secondary indexes for {}/{}: {}", keyspace.getName(), name, newSSTables);
->>>>>>> 11cb8104
 
     Descriptor getUniqueDescriptorFor(Descriptor descriptor, File targetDirectory)
     {
@@ -930,13 +760,9 @@
     {
         ColumnFamilyStore cfs = Keyspace.open(ksName).getColumnFamilyStore(cfName);
 
-<<<<<<< HEAD
         logger.info("User Requested secondary index re-build for {}/{} indexes: {}", ksName, cfName, Joiner.on(',').join(idxNames));
         cfs.indexManager.rebuildIndexesBlocking(Sets.newHashSet(Arrays.asList(idxNames)));
     }
-=======
-        Set<String> indexes = new HashSet<>(Arrays.asList(idxNames));
->>>>>>> 11cb8104
 
     public AbstractCompactionStrategy createCompactionStrategyInstance(CompactionParams compactionParams)
     {
@@ -1431,21 +1257,8 @@
             float ratio = Math.max(onHeap, offHeap);
             if (ratio > largestRatio)
             {
-<<<<<<< HEAD
-                float usedOnHeap = Memtable.MEMORY_POOL.onHeap.usedRatio();
-                float usedOffHeap = Memtable.MEMORY_POOL.offHeap.usedRatio();
-                float flushingOnHeap = Memtable.MEMORY_POOL.onHeap.reclaimingRatio();
-                float flushingOffHeap = Memtable.MEMORY_POOL.offHeap.reclaimingRatio();
-                float thisOnHeap = largest.getAllocator().onHeap().ownershipRatio();
-                float thisOffHeap = largest.getAllocator().offHeap().ownershipRatio();
-                logger.info("Flushing largest {} to free up room. Used total: {}, live: {}, flushing: {}, this: {}",
-                            largest.cfs, ratio(usedOnHeap, usedOffHeap), ratio(liveOnHeap, liveOffHeap),
-                            ratio(flushingOnHeap, flushingOffHeap), ratio(thisOnHeap, thisOffHeap));
-                largest.cfs.switchMemtableIfCurrent(largest);
-=======
                 largest = current;
                 largestRatio = ratio;
->>>>>>> 11cb8104
             }
 
             liveOnHeap += onHeap;
@@ -1869,13 +1682,8 @@
         return (filter.isHeadFilter() && limits.hasEnoughLiveData(cached,
                                                                   nowInSec,
                                                                   filter.selectsAllPartition(),
-<<<<<<< HEAD
                                                                   enforceStrictLiveness))
-                || filter.isFullyCoveredBy(cached);
-=======
-                                                                  metadata.enforceStrictLiveness()))
                || filter.isFullyCoveredBy(cached);
->>>>>>> 11cb8104
     }
 
     public int gcBefore(int nowInSec)
@@ -1948,17 +1756,10 @@
     @SuppressWarnings({ "rawtypes", "unchecked" })
     public List<CompositeData> finishLocalSampling(String sampler, int count) throws OpenDataException
     {
-<<<<<<< HEAD
         Sampler samplerImpl = metric.samplers.get(SamplerType.valueOf(sampler));
         List<Sample> samplerResults = samplerImpl.finishSampling(count);
         List<CompositeData> result = new ArrayList<>(count);
         for (Sample counter : samplerResults)
-=======
-        SamplerResult<ByteBuffer> samplerResults = metric.samplers.get(Sampler.valueOf(sampler))
-                                                                  .finishSampling(count);
-        TabularDataSupport result = new TabularDataSupport(COUNTER_TYPE);
-        for (Counter<ByteBuffer> counter : samplerResults.topK)
->>>>>>> 11cb8104
         {
             //Not duplicating the buffer for safety because AbstractSerializer and ByteBufferUtil.bytesToHex
             //don't modify position or limit
@@ -1968,12 +1769,7 @@
                     counter.error,
                     samplerImpl.toString(counter.value) })); // string
         }
-<<<<<<< HEAD
         return result;
-=======
-        return new CompositeDataSupport(SAMPLING_RESULT, SAMPLER_NAMES, new Object[]{
-        samplerResults.cardinality, result});
->>>>>>> 11cb8104
     }
 
     public boolean isCompactionDiskSpaceCheckEnabled()
@@ -2463,7 +2259,6 @@
                 now = Math.max(now, sstable.maxDataAge);
         truncatedAt = now;
 
-<<<<<<< HEAD
         Runnable truncateRunnable = new Runnable()
         {
             public void run()
@@ -2475,11 +2270,6 @@
                 ActiveRepairService.instance.abort((prs) -> prs.getTableIds().contains(metadata.id),
                                                    "Stopping parent sessions {} due to truncation of tableId="+metadata.id);
                 data.notifyTruncated(truncatedAt);
-=======
-        Runnable truncateRunnable = () -> {
-            logger.debug("Discarding sstable data for truncated CF + indexes");
-            data.notifyTruncated(truncatedAt);
->>>>>>> 11cb8104
 
             if (DatabaseDescriptor.isAutoSnapshot())
                 snapshot(Keyspace.getTimestampedSnapshotNameWithPrefix(name, SNAPSHOT_TRUNCATE_PREFIX));
@@ -2489,17 +2279,11 @@
             indexManager.truncateAllIndexesBlocking(truncatedAt);
             viewManager.truncateBlocking(replayAfter, truncatedAt);
 
-<<<<<<< HEAD
                 SystemKeyspace.saveTruncationRecord(ColumnFamilyStore.this, truncatedAt, replayAfter);
                 logger.trace("cleaning out row cache");
                 invalidateCaches();
 
             }
-=======
-            SystemKeyspace.saveTruncationRecord(ColumnFamilyStore.this, truncatedAt, replayAfter);
-            logger.trace("cleaning out row cache");
-            invalidateCaches();
->>>>>>> 11cb8104
         };
 
         runWithCompactionsDisabled(Executors.callable(truncateRunnable), true, true);
