/*
 * Licensed to the Apache Software Foundation (ASF) under one
 * or more contributor license agreements.  See the NOTICE file
 * distributed with this work for additional information
 * regarding copyright ownership.  The ASF licenses this file
 * to you under the Apache License, Version 2.0 (the
 * "License"); you may not use this file except in compliance
 * with the License.  You may obtain a copy of the License at
 *
 *     http://www.apache.org/licenses/LICENSE-2.0
 *
 * Unless required by applicable law or agreed to in writing, software
 * distributed under the License is distributed on an "AS IS" BASIS,
 * WITHOUT WARRANTIES OR CONDITIONS OF ANY KIND, either express or implied.
 * See the License for the specific language governing permissions and
 * limitations under the License.
 */
package org.apache.cassandra.db.index;

import java.nio.ByteBuffer;
import java.util.concurrent.Future;

import org.apache.cassandra.config.CFMetaData;
import org.apache.cassandra.config.ColumnDefinition;
import org.apache.cassandra.db.*;
import org.apache.cassandra.db.composites.CellName;
import org.apache.cassandra.db.composites.CellNameType;
import org.apache.cassandra.db.marshal.AbstractType;
import org.apache.cassandra.dht.LocalPartitioner;
import org.apache.cassandra.dht.LocalToken;
import org.apache.cassandra.utils.ByteBufferUtil;
import org.apache.cassandra.utils.FBUtilities;
import org.apache.cassandra.utils.concurrent.OpOrder;

/**
 * Implements a secondary index for a column family using a second column family
 * in which the row keys are indexed values, and column names are base row keys.
 */
public abstract class AbstractSimplePerColumnSecondaryIndex extends PerColumnSecondaryIndex
{
    protected ColumnFamilyStore indexCfs;

    // SecondaryIndex "forces" a set of ColumnDefinition. However this class (and thus it's subclass)
    // only support one def per index. So inline it in a field for 1) convenience and 2) avoid creating
    // an iterator each time we need to access it.
    // TODO: we should fix SecondaryIndex API
    protected ColumnDefinition columnDef;

    public void init()
    {
        assert baseCfs != null && columnDefs != null && columnDefs.size() == 1;

        columnDef = columnDefs.iterator().next();

        CellNameType indexComparator = SecondaryIndex.getIndexComparator(baseCfs.metadata, columnDef);
        CFMetaData indexedCfMetadata = CFMetaData.newIndexMetadata(baseCfs.metadata, columnDef, indexComparator);
        indexCfs = ColumnFamilyStore.createColumnFamilyStore(baseCfs.keyspace,
                                                             indexedCfMetadata.cfName,
                                                             new LocalPartitioner(getIndexKeyComparator()),
                                                             indexedCfMetadata);
    }

<<<<<<< HEAD
    protected AbstractType<?> getIndexKeyComparator()
    {
        return columnDef.type;
    }

    @Override
    public DecoratedKey getIndexKeyFor(ByteBuffer value)
    {
        return new BufferDecoratedKey(new LocalToken(getIndexKeyComparator(), value), value);
    }

    protected abstract CellName makeIndexColumnName(ByteBuffer rowKey, Cell cell);
=======
    @Override
    String indexTypeForGrouping()
    {
        return "_internal_";
    }

    protected abstract ByteBuffer makeIndexColumnName(ByteBuffer rowKey, Column column);
>>>>>>> 3970c650

    protected abstract ByteBuffer getIndexedValue(ByteBuffer rowKey, Cell cell);

    protected abstract AbstractType getExpressionComparator();

    public String expressionString(IndexExpression expr)
    {
        return String.format("'%s.%s %s %s'",
                             baseCfs.name,
                             getExpressionComparator().getString(expr.column),
                             expr.operator,
                             baseCfs.metadata.getColumnDefinition(expr.column).type.getString(expr.value));
    }

    public void delete(ByteBuffer rowKey, Cell cell, OpOrder.Group opGroup)
    {
        if (!cell.isLive())
            return;

        DecoratedKey valueKey = getIndexKeyFor(getIndexedValue(rowKey, cell));
        int localDeletionTime = (int) (System.currentTimeMillis() / 1000);
        ColumnFamily cfi = ArrayBackedSortedColumns.factory.create(indexCfs.metadata, false, 1);
        cfi.addTombstone(makeIndexColumnName(rowKey, cell), localDeletionTime, cell.timestamp());
        indexCfs.apply(valueKey, cfi, SecondaryIndexManager.nullUpdater, opGroup, null);
        if (logger.isDebugEnabled())
            logger.debug("removed index entry for cleaned-up value {}:{}", valueKey, cfi);
    }

    public void insert(ByteBuffer rowKey, Cell cell, OpOrder.Group opGroup)
    {
        DecoratedKey valueKey = getIndexKeyFor(getIndexedValue(rowKey, cell));
        ColumnFamily cfi = ArrayBackedSortedColumns.factory.create(indexCfs.metadata, false, 1);
        CellName name = makeIndexColumnName(rowKey, cell);
        if (cell instanceof ExpiringCell)
        {
            ExpiringCell ec = (ExpiringCell) cell;
            cfi.addColumn(new BufferExpiringCell(name, ByteBufferUtil.EMPTY_BYTE_BUFFER, ec.timestamp(), ec.getTimeToLive(), ec.getLocalDeletionTime()));
        }
        else
        {
            cfi.addColumn(new BufferCell(name, ByteBufferUtil.EMPTY_BYTE_BUFFER, cell.timestamp()));
        }
        if (logger.isDebugEnabled())
            logger.debug("applying index row {} in {}", indexCfs.metadata.getKeyValidator().getString(valueKey.getKey()), cfi);

        indexCfs.apply(valueKey, cfi, SecondaryIndexManager.nullUpdater, opGroup, null);
    }

    public void update(ByteBuffer rowKey, Cell oldCol, Cell col, OpOrder.Group opGroup)
    {
        // insert the new value before removing the old one, so we never have a period
        // where the row is invisible to both queries (the opposite seems preferable); see CASSANDRA-5540                    
        insert(rowKey, col, opGroup);
        if (SecondaryIndexManager.shouldCleanupOldValue(oldCol, col))
            delete(rowKey, oldCol, opGroup);
    }

    public void removeIndex(ByteBuffer columnName)
    {
        indexCfs.invalidate();
    }

    public void forceBlockingFlush()
    {
        Future<?> wait;
        // we synchronise on the baseCfs to make sure we are ordered correctly with other flushes to the base CFS
        synchronized (baseCfs.getDataTracker())
        {
            wait = indexCfs.forceFlush();
        }
        FBUtilities.waitOnFuture(wait);
    }

    public void invalidate()
    {
        indexCfs.invalidate();
    }

    public void truncateBlocking(long truncatedAt)
    {
        indexCfs.discardSSTables(truncatedAt);
    }

    public ColumnFamilyStore getIndexCfs()
    {
       return indexCfs;
    }

    public String getIndexName()
    {
        return indexCfs.name;
    }

    public void reload()
    {
        indexCfs.metadata.reloadSecondaryIndexMetadata(baseCfs.metadata);
        indexCfs.reload();
    }
    
    public long estimateResultRows()
    {
        return getIndexCfs().getMeanColumns();
    } 
}<|MERGE_RESOLUTION|>--- conflicted
+++ resolved
@@ -60,7 +60,6 @@
                                                              indexedCfMetadata);
     }
 
-<<<<<<< HEAD
     protected AbstractType<?> getIndexKeyComparator()
     {
         return columnDef.type;
@@ -72,16 +71,13 @@
         return new BufferDecoratedKey(new LocalToken(getIndexKeyComparator(), value), value);
     }
 
-    protected abstract CellName makeIndexColumnName(ByteBuffer rowKey, Cell cell);
-=======
     @Override
     String indexTypeForGrouping()
     {
         return "_internal_";
     }
 
-    protected abstract ByteBuffer makeIndexColumnName(ByteBuffer rowKey, Column column);
->>>>>>> 3970c650
+    protected abstract CellName makeIndexColumnName(ByteBuffer rowKey, Cell cell);
 
     protected abstract ByteBuffer getIndexedValue(ByteBuffer rowKey, Cell cell);
 
