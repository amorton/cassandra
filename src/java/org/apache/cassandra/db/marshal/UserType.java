--- conflicted
+++ resolved
@@ -29,12 +29,9 @@
 import org.apache.cassandra.exceptions.ConfigurationException;
 import org.apache.cassandra.exceptions.SyntaxException;
 import org.apache.cassandra.serializers.MarshalException;
-<<<<<<< HEAD
 import org.apache.cassandra.transport.ProtocolVersion;
-=======
 import org.apache.cassandra.serializers.TypeSerializer;
 import org.apache.cassandra.serializers.UserTypeSerializer;
->>>>>>> e51c85f2
 import org.apache.cassandra.utils.ByteBufferUtil;
 import org.apache.cassandra.utils.Pair;
 import org.slf4j.Logger;
@@ -53,11 +50,8 @@
     public final ByteBuffer name;
     private final List<FieldIdentifier> fieldNames;
     private final List<String> stringFieldNames;
-<<<<<<< HEAD
     private final boolean isMultiCell;
-=======
     private final UserTypeSerializer serializer;
->>>>>>> e51c85f2
 
     public UserType(String keyspace, ByteBuffer name, List<FieldIdentifier> fieldNames, List<AbstractType<?>> fieldTypes, boolean isMultiCell)
     {
@@ -67,29 +61,16 @@
         this.name = name;
         this.fieldNames = fieldNames;
         this.stringFieldNames = new ArrayList<>(fieldNames.size());
-<<<<<<< HEAD
         this.isMultiCell = isMultiCell;
 
-        for (FieldIdentifier fieldName : fieldNames)
-            stringFieldNames.add(fieldName.toString());
-=======
         LinkedHashMap<String , TypeSerializer<?>> fieldSerializers = new LinkedHashMap<>(fieldTypes.size());
         for (int i = 0, m = fieldNames.size(); i < m; i++)
         {
-            ByteBuffer fieldName = fieldNames.get(i);
-            try
-            {
-                String stringFieldName = ByteBufferUtil.string(fieldName, StandardCharsets.UTF_8);
-                stringFieldNames.add(stringFieldName);
-                fieldSerializers.put(stringFieldName, fieldTypes.get(i).getSerializer());
-            }
-            catch (CharacterCodingException ex)
-            {
-                throw new AssertionError("Got non-UTF8 field name for user-defined type: " + ByteBufferUtil.bytesToHex(fieldName), ex);
-            }
+            String stringFieldName = fieldNames.get(i).toString();
+            stringFieldNames.add(stringFieldName);
+            fieldSerializers.put(stringFieldName, fieldTypes.get(i).getSerializer());
         }
         this.serializer = new UserTypeSerializer(fieldSerializers);
->>>>>>> e51c85f2
     }
 
     public static UserType getInstance(TypeParser parser) throws ConfigurationException, SyntaxException
@@ -156,7 +137,6 @@
         return UTF8Type.instance.compose(name);
     }
 
-<<<<<<< HEAD
     public int fieldPosition(FieldIdentifier fieldName)
     {
         return fieldNames.indexOf(fieldName);
@@ -213,40 +193,6 @@
         }
     }
 
-    // Note: the only reason we override this is to provide nicer error message, but since that's not that much code...
-    @Override
-    public void validate(ByteBuffer bytes) throws MarshalException
-    {
-        ByteBuffer input = bytes.duplicate();
-        for (int i = 0; i < size(); i++)
-        {
-            // we allow the input to have less fields than declared so as to support field addition.
-            if (!input.hasRemaining())
-                return;
-
-            if (input.remaining() < 4)
-                throw new MarshalException(String.format("Not enough bytes to read size of %dth field %s", i, fieldNameAsString(i)));
-
-            int size = input.getInt();
-
-            // size < 0 means null value
-            if (size < 0)
-                continue;
-
-            if (input.remaining() < size)
-                throw new MarshalException(String.format("Not enough bytes to read %dth field %s", i, fieldNameAsString(i)));
-
-            ByteBuffer field = ByteBufferUtil.readBytes(input, size);
-            types.get(i).validate(field);
-        }
-
-        // We're allowed to get less fields than declared, but not more
-        if (input.hasRemaining())
-            throw new MarshalException("Invalid remaining data after end of UDT value");
-    }
-
-=======
->>>>>>> e51c85f2
     @Override
     public Term fromJSONObject(Object parsed) throws MarshalException
     {
