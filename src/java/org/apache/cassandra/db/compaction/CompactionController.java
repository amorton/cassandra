--- conflicted
+++ resolved
@@ -19,22 +19,18 @@
 
 import java.util.*;
 
+import org.apache.cassandra.db.Memtable;
 import org.apache.cassandra.db.lifecycle.SSTableSet;
 import com.google.common.collect.Iterables;
 
+import org.apache.cassandra.db.partitions.Partition;
 import org.apache.cassandra.io.sstable.format.SSTableReader;
 import org.slf4j.Logger;
 import org.slf4j.LoggerFactory;
 
-import org.apache.cassandra.db.ColumnFamily;
 import org.apache.cassandra.db.ColumnFamilyStore;
 import org.apache.cassandra.db.DecoratedKey;
-<<<<<<< HEAD
 import org.apache.cassandra.db.PartitionPosition;
-=======
-import org.apache.cassandra.db.Memtable;
-import org.apache.cassandra.db.RowPosition;
->>>>>>> b5d6d4f7
 import org.apache.cassandra.utils.AlwaysPresentFilter;
 
 import org.apache.cassandra.utils.OverlapIterator;
@@ -208,9 +204,9 @@
 
         for (Memtable memtable : cfs.getTracker().getView().getAllMemtables())
         {
-            ColumnFamily cf = memtable.getColumnFamily(key);
-            if (cf != null)
-                min = Math.min(min, memtable.getMinTimestamp());
+            Partition partition = memtable.getPartition(key);
+            if (partition != null)
+                min = Math.min(min, partition.stats().minTimestamp);
         }
         return min;
     }
