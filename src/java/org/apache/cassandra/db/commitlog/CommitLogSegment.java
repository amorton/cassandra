--- conflicted
+++ resolved
@@ -120,8 +120,8 @@
 
     static CommitLogSegment createSegment(CommitLog commitLog, Runnable onClose)
     {
-<<<<<<< HEAD
-        return commitLog.compressor != null ? new CompressedSegment(commitLog, onClose) : new MemoryMappedSegment(commitLog);
+        return commitLog.configuration.useCompression() ? new CompressedSegment(commitLog, onClose)
+                                                        : new MemoryMappedSegment(commitLog);
     }
 
     /**
@@ -132,11 +132,7 @@
      */
     static boolean usesBufferPool(CommitLog commitLog)
     {
-        return commitLog.compressor != null;
-=======
-        return commitLog.configuration.useCompression() ? new CompressedSegment(commitLog)
-                                                        : new MemoryMappedSegment(commitLog);
->>>>>>> 6c445d6b
+        return commitLog.configuration.useCompression();
     }
 
     static long getNextId()
