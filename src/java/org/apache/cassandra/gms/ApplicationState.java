--- conflicted
+++ resolved
@@ -43,20 +43,10 @@
     HOST_ID,
     TOKENS,
     RPC_READY,
-<<<<<<< HEAD
     // pad to allow adding new states to existing cluster
     INTERNAL_ADDRESS_AND_PORT, //Replacement for INTERNAL_IP with up to two ports
     NATIVE_ADDRESS_AND_PORT, //Replacement for RPC_ADDRESS
     STATUS_WITH_PORT, //Replacement for STATUS
-    // DO NOT EDIT OR REMOVE PADDING STATES BELOW - only add new states above.  See CASSANDRA-16484
-=======
-    // We added SSTABLE_VERSIONS in CASSANDRA-15897 in 3.0, and at the time, 3 more ApplicationState had been added
-    // to newer versions, so we skipped the first 3 of our original padding to ensure SSTABLE_VERSIONS can preserve
-    // its ordinal accross versions.
->>>>>>> b6540009
-    X1,
-    X2,
-    X3,
     /**
      * The set of sstable versions on this node. This will usually be only the "current" sstable format (the one with
      * which new sstables are written), but may contain more on newly upgraded nodes before `upgradesstable` has been
@@ -66,7 +56,11 @@
      * a comma-separated list.
      **/
     SSTABLE_VERSIONS,
-    // pad to allow adding new states to existing cluster
+    // DO NOT EDIT OR REMOVE PADDING STATES BELOW - only add new states above.  See CASSANDRA-16484
+    X1,
+    X2,
+    X3,
+    X4,
     X5,
     X6,
     X7,
