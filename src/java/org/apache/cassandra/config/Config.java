/*
 * Licensed to the Apache Software Foundation (ASF) under one
 * or more contributor license agreements.  See the NOTICE file
 * distributed with this work for additional information
 * regarding copyright ownership.  The ASF licenses this file
 * to you under the Apache License, Version 2.0 (the
 * "License"); you may not use this file except in compliance
 * with the License.  You may obtain a copy of the License at
 *
 *     http://www.apache.org/licenses/LICENSE-2.0
 *
 * Unless required by applicable law or agreed to in writing, software
 * distributed under the License is distributed on an "AS IS" BASIS,
 * WITHOUT WARRANTIES OR CONDITIONS OF ANY KIND, either express or implied.
 * See the License for the specific language governing permissions and
 * limitations under the License.
 */
package org.apache.cassandra.config;

import org.apache.cassandra.config.EncryptionOptions.ClientEncryptionOptions;
import org.apache.cassandra.config.EncryptionOptions.ServerEncryptionOptions;
import org.apache.cassandra.io.util.NativeAllocator;
import org.apache.cassandra.utils.FBUtilities;

/**
 * A class that contains configuration properties for the cassandra node it runs within.
 * 
 * Properties declared as volatile can be mutated via JMX.
 */
public class Config
{
    public String cluster_name = "Test Cluster";
    public String authenticator;
    public String authorizer;
    public int permissions_validity_in_ms = 2000;

    /* Hashing strategy Random or OPHF */
    public String partitioner;

    public Boolean auto_bootstrap = true;
    public volatile Boolean hinted_handoff_enabled = true;
    public volatile Integer max_hint_window_in_ms = 3600 * 1000; // one hour

    public SeedProviderDef seed_provider;
    public DiskAccessMode disk_access_mode = DiskAccessMode.auto;

    public DiskFailurePolicy disk_failure_policy = DiskFailurePolicy.ignore;

    /* initial token in the ring */
    public String initial_token;
    public Integer num_tokens = 1;

    public volatile Long request_timeout_in_ms = new Long(10000);

    public Long read_request_timeout_in_ms = new Long(10000);

    public Long range_request_timeout_in_ms = new Long(10000);

    public Long write_request_timeout_in_ms = new Long(10000);

    public Long cas_contention_timeout_in_ms = new Long(1000);

    public Long truncate_request_timeout_in_ms = new Long(60000);

    public Integer streaming_socket_timeout_in_ms = new Integer(0);

    public boolean cross_node_timeout = false;

    public volatile Double phi_convict_threshold = 8.0;

    public Integer concurrent_reads = 8;
    public Integer concurrent_writes = 32;
    public Integer concurrent_replicates = 32;

    public Integer memtable_flush_writers = null; // will get set to the length of data dirs in DatabaseDescriptor
    public Integer memtable_total_space_in_mb;

    public Integer storage_port = 7000;
    public Integer ssl_storage_port = 7001;
    public String listen_address;
    public String broadcast_address;
    public String internode_authenticator;

    public Boolean start_rpc = true;
    public String rpc_address;
    public Integer rpc_port = 9160;
    public String rpc_server_type = "sync";
    public Boolean rpc_keepalive = true;
    public Integer rpc_min_threads = 16;
    public Integer rpc_max_threads = Integer.MAX_VALUE;
    public Integer rpc_send_buff_size_in_bytes;
    public Integer rpc_recv_buff_size_in_bytes;
    public Integer internode_send_buff_size_in_bytes;
    public Integer internode_recv_buff_size_in_bytes;

    public Boolean start_native_transport = false;
    public Integer native_transport_port = 9042;
    public Integer native_transport_max_threads = 128;

    @Deprecated
    public Integer thrift_max_message_length_in_mb = 16;

    public Integer thrift_framed_transport_size_in_mb = 15;
    public Boolean snapshot_before_compaction = false;
    public Boolean auto_snapshot = true;

    /* if the size of columns or super-columns are more than this, indexing will kick in */
    public Integer column_index_size_in_kb = 64;
    public Integer in_memory_compaction_limit_in_mb = 64;
    public Integer concurrent_compactors = FBUtilities.getAvailableProcessors();
    public volatile Integer compaction_throughput_mb_per_sec = 16;
    public Boolean multithreaded_compaction = false;

    public Integer max_streaming_retries = 3;

    public volatile Integer stream_throughput_outbound_megabits_per_sec = 200;

    public String[] data_file_directories;

    public String saved_caches_directory;

    // Commit Log
    public String commitlog_directory;
    public Integer commitlog_total_space_in_mb;
    public CommitLogSync commitlog_sync;
    public Double commitlog_sync_batch_window_in_ms;
    public Integer commitlog_sync_period_in_ms;
    public int commitlog_segment_size_in_mb = 32;

    public String endpoint_snitch;
    public Boolean dynamic_snitch = true;
    public Integer dynamic_snitch_update_interval_in_ms = 100;
    public Integer dynamic_snitch_reset_interval_in_ms = 600000;
    public Double dynamic_snitch_badness_threshold = 0.1;

    public String request_scheduler;
    public RequestSchedulerId request_scheduler_id;
    public RequestSchedulerOptions request_scheduler_options;

    public ServerEncryptionOptions server_encryption_options = new ServerEncryptionOptions();
    public ClientEncryptionOptions client_encryption_options = new ClientEncryptionOptions();
    // this encOptions is for backward compatibility (a warning is logged by DatabaseDescriptor)
    public ServerEncryptionOptions encryption_options;

    public InternodeCompression internode_compression = InternodeCompression.none;

    @Deprecated
    public Integer index_interval = null;

    public int hinted_handoff_throttle_in_kb = 1024;
    public int max_hints_delivery_threads = 1;
    public boolean compaction_preheat_key_cache = true;

    public volatile boolean incremental_backups = false;
    public int memtable_flush_queue_size = 4;
    public boolean trickle_fsync = false;
    public int trickle_fsync_interval_in_kb = 10240;

    public Long key_cache_size_in_mb = null;
    public volatile int key_cache_save_period = 14400;
    public int key_cache_keys_to_save = Integer.MAX_VALUE;

    public long row_cache_size_in_mb = 0;
    public volatile int row_cache_save_period = 0;
    public int row_cache_keys_to_save = Integer.MAX_VALUE;
    public String memory_allocator = NativeAllocator.class.getSimpleName();
    public boolean populate_io_cache_on_flush = false;

    public boolean inter_dc_tcp_nodelay = false;

    private static boolean isClientMode = false;

    public boolean preheat_kernel_page_cache = false;

<<<<<<< HEAD
=======
    public String memtable_allocator = "SlabAllocator";

    private static boolean loadYaml = true;
>>>>>>> a4dd7aa3
    private static boolean outboundBindAny = false;

    public static boolean getOutboundBindAny()
    {
        return outboundBindAny;
    }

    public static void setOutboundBindAny(boolean value)
    {
        outboundBindAny = value;
    }

    public static boolean isClientMode()
    {
       return isClientMode;
    }

    public static void setClientMode(boolean clientMode)
    {
        isClientMode = clientMode;
    }

    public static enum CommitLogSync
    {
        periodic,
        batch
    }

    public static enum InternodeCompression
    {
        all, none, dc
    }

    public static enum DiskAccessMode
    {
        auto,
        mmap,
        mmap_index_only,
        standard,
    }

    public static enum DiskFailurePolicy
    {
        best_effort,
        stop,
        ignore,
    }

    public static enum RequestSchedulerId
    {
        keyspace
    }
}<|MERGE_RESOLUTION|>--- conflicted
+++ resolved
@@ -172,12 +172,8 @@
 
     public boolean preheat_kernel_page_cache = false;
 
-<<<<<<< HEAD
-=======
     public String memtable_allocator = "SlabAllocator";
 
-    private static boolean loadYaml = true;
->>>>>>> a4dd7aa3
     private static boolean outboundBindAny = false;
 
     public static boolean getOutboundBindAny()
