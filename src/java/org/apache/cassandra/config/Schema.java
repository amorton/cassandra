--- conflicted
+++ resolved
@@ -22,17 +22,15 @@
 import java.util.*;
 
 import com.google.common.collect.ImmutableList;
+import com.google.common.collect.ImmutableSet;
 import com.google.common.collect.Sets;
 import org.slf4j.Logger;
 import org.slf4j.LoggerFactory;
 
-<<<<<<< HEAD
+import org.apache.cassandra.auth.AuthKeyspace;
 import org.apache.cassandra.cql3.functions.Functions;
 import org.apache.cassandra.cql3.functions.UDAggregate;
 import org.apache.cassandra.cql3.functions.UDFunction;
-=======
-import org.apache.cassandra.auth.Auth;
->>>>>>> f4b21f5f
 import org.apache.cassandra.db.*;
 import org.apache.cassandra.db.Keyspace;
 import org.apache.cassandra.db.commitlog.CommitLog;
@@ -41,8 +39,9 @@
 import org.apache.cassandra.db.index.SecondaryIndex;
 import org.apache.cassandra.io.sstable.Descriptor;
 import org.apache.cassandra.schema.LegacySchemaTables;
+import org.apache.cassandra.repair.SystemDistributedKeyspace;
 import org.apache.cassandra.service.MigrationManager;
-import org.apache.cassandra.tracing.Tracing;
+import org.apache.cassandra.tracing.TraceKeyspace;
 import org.apache.cassandra.utils.ConcurrentBiMap;
 import org.apache.cassandra.utils.Pair;
 import org.cliffc.high_scale_lib.NonBlockingHashMap;
@@ -74,11 +73,10 @@
 
     // 59adb24e-f3cd-3e02-97f0-5b395827453f
     public static final UUID emptyVersion;
-<<<<<<< HEAD
-=======
-    public static final ImmutableSet<String> systemKeyspaceNames = ImmutableSet.of(Keyspace.SYSTEM_KS);
-    public static final ImmutableSet<String> replicatedSystemKeyspaceNames = ImmutableSet.of(Tracing.TRACE_KS, Auth.AUTH_KS);
->>>>>>> f4b21f5f
+
+    private static final ImmutableSet<String> replicatedSystemKeyspaceNames = ImmutableSet.of(TraceKeyspace.NAME,
+                                                                                              AuthKeyspace.NAME,
+                                                                                              SystemDistributedKeyspace.NAME);
 
     static
     {
@@ -311,7 +309,7 @@
 
     private Set<String> getNonSystemKeyspacesSet()
     {
-        return Sets.difference(keyspaces.keySet(), systemKeyspaceNames);
+        return Sets.difference(keyspaces.keySet(), Collections.singleton(SystemKeyspace.NAME));
     }
 
     /**
@@ -321,9 +319,6 @@
      */
     public List<String> getNonSystemKeyspaces()
     {
-<<<<<<< HEAD
-        return ImmutableList.copyOf(Sets.difference(keyspaces.keySet(), Collections.singleton(SystemKeyspace.NAME)));
-=======
         return ImmutableList.copyOf(getNonSystemKeyspacesSet());
     }
 
@@ -333,7 +328,6 @@
     public List<String> getUserKeyspaces()
     {
         return ImmutableList.copyOf(Sets.difference(getNonSystemKeyspacesSet(), replicatedSystemKeyspaceNames));
->>>>>>> f4b21f5f
     }
 
     /**
