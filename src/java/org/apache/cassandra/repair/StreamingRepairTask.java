/*
 * Licensed to the Apache Software Foundation (ASF) under one
 * or more contributor license agreements.  See the NOTICE file
 * distributed with this work for additional information
 * regarding copyright ownership.  The ASF licenses this file
 * to you under the Apache License, Version 2.0 (the
 * "License"); you may not use this file except in compliance
 * with the License.  You may obtain a copy of the License at
 *
 *     http://www.apache.org/licenses/LICENSE-2.0
 *
 * Unless required by applicable law or agreed to in writing, software
 * distributed under the License is distributed on an "AS IS" BASIS,
 * WITHOUT WARRANTIES OR CONDITIONS OF ANY KIND, either express or implied.
 * See the License for the specific language governing permissions and
 * limitations under the License.
 */
package org.apache.cassandra.repair;

import java.net.InetAddress;

import org.slf4j.Logger;
import org.slf4j.LoggerFactory;

import org.apache.cassandra.db.SystemKeyspace;
import org.apache.cassandra.net.MessagingService;
import org.apache.cassandra.repair.messages.SyncComplete;
import org.apache.cassandra.repair.messages.SyncRequest;
import org.apache.cassandra.streaming.StreamEvent;
import org.apache.cassandra.streaming.StreamEventHandler;
import org.apache.cassandra.streaming.StreamPlan;
import org.apache.cassandra.streaming.StreamState;

/**
 * StreamingRepairTask performs data streaming between two remote replica which neither is not repair coordinator.
 * Task will send {@link SyncComplete} message back to coordinator upon streaming completion.
 */
public class StreamingRepairTask implements Runnable, StreamEventHandler
{
    private static final Logger logger = LoggerFactory.getLogger(StreamingRepairTask.class);

    private final RepairJobDesc desc;
    private final SyncRequest request;
    private final long repairedAt;

    public StreamingRepairTask(RepairJobDesc desc, SyncRequest request, long repairedAt)
    {
        this.desc = desc;
        this.request = request;
        this.repairedAt = repairedAt;
    }

    public void run()
    {
<<<<<<< HEAD
        logger.info(String.format("[streaming task #%s] Performing streaming repair of %d ranges with %s", desc.sessionId, request.ranges.size(), request.dst));
        new StreamPlan("Repair", repairedAt, 1, false).listeners(this)
                                            .flushBeforeTransfer(true)
                                            // request ranges from the remote node
                                            .requestRanges(request.dst, desc.keyspace, request.ranges, desc.columnFamily)
                                            // send ranges to the remote node
                                            .transferRanges(request.dst, desc.keyspace, request.ranges, desc.columnFamily)
                                            .execute();
=======
        if (request.src.equals(FBUtilities.getBroadcastAddress()))
            initiateStreaming();
        else
            forwardToSource();
    }

    private void initiateStreaming()
    {
        long repairedAt = ActiveRepairService.UNREPAIRED_SSTABLE;
        InetAddress dest = request.dst;
        InetAddress preferred = SystemKeyspace.getPreferredIP(dest);
        if (desc.parentSessionId != null && ActiveRepairService.instance.getParentRepairSession(desc.parentSessionId) != null)
            repairedAt = ActiveRepairService.instance.getParentRepairSession(desc.parentSessionId).repairedAt;
        logger.info(String.format("[streaming task #%s] Performing streaming repair of %d ranges with %s", desc.sessionId, request.ranges.size(), request.dst));
        StreamResultFuture op = new StreamPlan("Repair", repairedAt, 1)
                                    .flushBeforeTransfer(true)
                                    // request ranges from the remote node
                                    .requestRanges(dest, preferred, desc.keyspace, request.ranges, desc.columnFamily)
                                    // send ranges to the remote node
                                    .transferRanges(dest, preferred, desc.keyspace, request.ranges, desc.columnFamily)
                                    .execute();
        op.addEventListener(this);
    }

    private void forwardToSource()
    {
        logger.info(String.format("[repair #%s] Forwarding streaming repair of %d ranges to %s (to be streamed with %s)", desc.sessionId, request.ranges.size(), request.src, request.dst));
        MessagingService.instance().sendOneWay(request.createMessage(), request.src);
>>>>>>> 6cca24f4
    }

    public void handleStreamEvent(StreamEvent event)
    {
        // Nothing to do here, all we care about is the final success or failure and that's handled by
        // onSuccess and onFailure
    }

    /**
     * If we succeeded on both stream in and out, reply back to coordinator
     */
    public void onSuccess(StreamState state)
    {
        logger.info(String.format("[repair #%s] streaming task succeed, returning response to %s", desc.sessionId, request.initiator));
        MessagingService.instance().sendOneWay(new SyncComplete(desc, request.src, request.dst, true).createMessage(), request.initiator);
    }

    /**
     * If we failed on either stream in or out, reply fail to coordinator
     */
    public void onFailure(Throwable t)
    {
        MessagingService.instance().sendOneWay(new SyncComplete(desc, request.src, request.dst, false).createMessage(), request.initiator);
    }
}<|MERGE_RESOLUTION|>--- conflicted
+++ resolved
@@ -52,45 +52,16 @@
 
     public void run()
     {
-<<<<<<< HEAD
+        InetAddress dest = request.dst;
+        InetAddress preferred = SystemKeyspace.getPreferredIP(dest);
         logger.info(String.format("[streaming task #%s] Performing streaming repair of %d ranges with %s", desc.sessionId, request.ranges.size(), request.dst));
         new StreamPlan("Repair", repairedAt, 1, false).listeners(this)
                                             .flushBeforeTransfer(true)
                                             // request ranges from the remote node
-                                            .requestRanges(request.dst, desc.keyspace, request.ranges, desc.columnFamily)
+                                            .requestRanges(dest, preferred, desc.keyspace, request.ranges, desc.columnFamily)
                                             // send ranges to the remote node
-                                            .transferRanges(request.dst, desc.keyspace, request.ranges, desc.columnFamily)
+                                            .transferRanges(dest, preferred, desc.keyspace, request.ranges, desc.columnFamily)
                                             .execute();
-=======
-        if (request.src.equals(FBUtilities.getBroadcastAddress()))
-            initiateStreaming();
-        else
-            forwardToSource();
-    }
-
-    private void initiateStreaming()
-    {
-        long repairedAt = ActiveRepairService.UNREPAIRED_SSTABLE;
-        InetAddress dest = request.dst;
-        InetAddress preferred = SystemKeyspace.getPreferredIP(dest);
-        if (desc.parentSessionId != null && ActiveRepairService.instance.getParentRepairSession(desc.parentSessionId) != null)
-            repairedAt = ActiveRepairService.instance.getParentRepairSession(desc.parentSessionId).repairedAt;
-        logger.info(String.format("[streaming task #%s] Performing streaming repair of %d ranges with %s", desc.sessionId, request.ranges.size(), request.dst));
-        StreamResultFuture op = new StreamPlan("Repair", repairedAt, 1)
-                                    .flushBeforeTransfer(true)
-                                    // request ranges from the remote node
-                                    .requestRanges(dest, preferred, desc.keyspace, request.ranges, desc.columnFamily)
-                                    // send ranges to the remote node
-                                    .transferRanges(dest, preferred, desc.keyspace, request.ranges, desc.columnFamily)
-                                    .execute();
-        op.addEventListener(this);
-    }
-
-    private void forwardToSource()
-    {
-        logger.info(String.format("[repair #%s] Forwarding streaming repair of %d ranges to %s (to be streamed with %s)", desc.sessionId, request.ranges.size(), request.src, request.dst));
-        MessagingService.instance().sendOneWay(request.createMessage(), request.src);
->>>>>>> 6cca24f4
     }
 
     public void handleStreamEvent(StreamEvent event)
