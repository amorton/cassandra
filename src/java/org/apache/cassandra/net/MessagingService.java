--- conflicted
+++ resolved
@@ -846,11 +846,7 @@
                     // see https://issues.apache.org/jira/browse/CASSANDRA-10545
                     handleIOExceptionOnClose(e);
                 }
-<<<<<<< HEAD
-            }
-=======
-
->>>>>>> 8dcaa12b
+            }
             connectionManagers.values().forEach(OutboundTcpConnectionPool::close);
         }
         catch (IOException e)
@@ -1162,7 +1158,6 @@
     private static void handleIOExceptionOnClose(IOException e) throws IOException
     {
         // dirty hack for clean shutdown on OSX w/ Java >= 1.8.0_20
-<<<<<<< HEAD
         // see https://bugs.openjdk.java.net/browse/JDK-8050499;
         // also CASSANDRA-12513
         if ("Mac OS X".equals(System.getProperty("os.name")))
@@ -1171,19 +1166,13 @@
             {
                 case "Unknown error: 316":
                 case "No such file or directory":
+                case "Bad file descriptor":
+                case "Thread signal failed":
                     return;
             }
         }
 
         throw e;
-=======
-        // see https://bugs.openjdk.java.net/browse/JDK-8050499
-        if ((!"Unknown error: 316".equals(e.getMessage()) || !"Mac OS X".equals(System.getProperty("os.name"))) &&
-            !"Thread signal failed".equals(e.getMessage()) && // handle shutdown for in-JVM dtests
-            !"Bad file descriptor".equals(e.getMessage()) &&
-            !"No such file or directory".equals(e.getMessage()))
-            throw e;
->>>>>>> 8dcaa12b
     }
 
     public Map<String, Integer> getLargeMessagePendingTasks()
