/*
 * Licensed to the Apache Software Foundation (ASF) under one
 * or more contributor license agreements.  See the NOTICE file
 * distributed with this work for additional information
 * regarding copyright ownership.  The ASF licenses this file
 * to you under the Apache License, Version 2.0 (the
 * "License"); you may not use this file except in compliance
 * with the License.  You may obtain a copy of the License at
 *
 *     http://www.apache.org/licenses/LICENSE-2.0
 *
 * Unless required by applicable law or agreed to in writing, software
 * distributed under the License is distributed on an "AS IS" BASIS,
 * WITHOUT WARRANTIES OR CONDITIONS OF ANY KIND, either express or implied.
 * See the License for the specific language governing permissions and
 * limitations under the License.
 */
package org.apache.cassandra.service;

import java.io.File;
import java.io.IOException;
import java.lang.management.ManagementFactory;
import java.lang.management.MemoryPoolMXBean;
import java.net.InetAddress;
import java.net.UnknownHostException;
import java.rmi.registry.LocateRegistry;
import java.rmi.server.RMIServerSocketFactory;
import java.util.Collections;
import java.util.List;
import java.util.Map;
import java.util.concurrent.TimeUnit;

import javax.management.MBeanServer;
import javax.management.ObjectName;
import javax.management.StandardMBean;
import javax.management.remote.JMXConnectorServer;
import javax.management.remote.JMXServiceURL;
import javax.management.remote.rmi.RMIConnectorServer;

import com.addthis.metrics3.reporter.config.ReporterConfig;
import com.codahale.metrics.Meter;
import com.codahale.metrics.MetricRegistryListener;
import com.codahale.metrics.SharedMetricRegistries;
import com.google.common.annotations.VisibleForTesting;
import com.google.common.util.concurrent.Futures;
import com.google.common.util.concurrent.ListenableFuture;
import com.google.common.util.concurrent.Uninterruptibles;

import org.slf4j.Logger;
import org.slf4j.LoggerFactory;

import org.apache.cassandra.concurrent.*;
import org.apache.cassandra.config.CFMetaData;
import org.apache.cassandra.config.DatabaseDescriptor;
import org.apache.cassandra.config.Schema;
import org.apache.cassandra.db.*;
import org.apache.cassandra.batchlog.LegacyBatchlogMigrator;
import org.apache.cassandra.db.commitlog.CommitLog;
import org.apache.cassandra.exceptions.ConfigurationException;
import org.apache.cassandra.exceptions.StartupException;
import org.apache.cassandra.gms.Gossiper;
import org.apache.cassandra.hints.LegacyHintsMigrator;
import org.apache.cassandra.io.FSError;
import org.apache.cassandra.io.sstable.CorruptSSTableException;
import org.apache.cassandra.io.util.FileUtils;
import org.apache.cassandra.metrics.CassandraMetricsRegistry;
import org.apache.cassandra.metrics.DefaultNameFactory;
import org.apache.cassandra.metrics.StorageMetrics;
import org.apache.cassandra.schema.LegacySchemaMigrator;
import org.apache.cassandra.cql3.functions.ThreadAwareSecurityManager;
import org.apache.cassandra.thrift.ThriftServer;
import org.apache.cassandra.tracing.Tracing;
import org.apache.cassandra.utils.*;

/**
 * The <code>CassandraDaemon</code> is an abstraction for a Cassandra daemon
 * service, which defines not only a way to activate and deactivate it, but also
 * hooks into its lifecycle methods (see {@link #setup()}, {@link #start()},
 * {@link #stop()} and {@link #setup()}).
 */
public class CassandraDaemon
{
    public static final String MBEAN_NAME = "org.apache.cassandra.db:type=NativeAccess";
    private static JMXConnectorServer jmxServer = null;

    private static final Logger logger;
    static {
        // Need to register metrics before instrumented appender is created(first access to LoggerFactory).
        SharedMetricRegistries.getOrCreate("logback-metrics").addListener(new MetricRegistryListener.Base()
        {
            @Override
            public void onMeterAdded(String metricName, Meter meter)
            {
                // Given metricName consists of appender name in logback.xml + "." + metric name.
                // We first separate appender name
                int separator = metricName.lastIndexOf('.');
                String appenderName = metricName.substring(0, separator);
                String metric = metricName.substring(separator + 1); // remove "."
                ObjectName name = DefaultNameFactory.createMetricName(appenderName, metric, null).getMBeanName();
                CassandraMetricsRegistry.Metrics.registerMBean(meter, name);
            }
        });
        logger = LoggerFactory.getLogger(CassandraDaemon.class);
    }

    private static void maybeInitJmx()
    {
        if (System.getProperty("com.sun.management.jmxremote.port") != null)
            return;

        String jmxPort = System.getProperty("cassandra.jmx.local.port");
        if (jmxPort == null)
            return;

        System.setProperty("java.rmi.server.hostname", InetAddress.getLoopbackAddress().getHostAddress());
        RMIServerSocketFactory serverFactory = new RMIServerSocketFactoryImpl();
        Map<String, ?> env = Collections.singletonMap(RMIConnectorServer.RMI_SERVER_SOCKET_FACTORY_ATTRIBUTE, serverFactory);
        try
        {
            LocateRegistry.createRegistry(Integer.valueOf(jmxPort), null, serverFactory);
            JMXServiceURL url = new JMXServiceURL(String.format("service:jmx:rmi://localhost/jndi/rmi://localhost:%s/jmxrmi", jmxPort));
            jmxServer = new RMIConnectorServer(url, env, ManagementFactory.getPlatformMBeanServer());
            jmxServer.start();
        }
        catch (IOException e)
        {
            logger.error("Error starting local jmx server: ", e);
        }
    }

    private static final CassandraDaemon instance = new CassandraDaemon();

    public Server thriftServer;
    private NativeTransportService nativeTransportService;

    private final boolean runManaged;
    protected final StartupChecks startupChecks;
    private boolean setupCompleted;

    public CassandraDaemon() {
        this(false);
    }

    public CassandraDaemon(boolean runManaged) {
        this.runManaged = runManaged;
        this.startupChecks = new StartupChecks().withDefaultTests();
        this.setupCompleted = false;
    }

    /**
     * This is a hook for concrete daemons to initialize themselves suitably.
     *
     * Subclasses should override this to finish the job (listening on ports, etc.)
     */
    protected void setup()
    {
        // Delete any failed snapshot deletions on Windows - see CASSANDRA-9658
        if (FBUtilities.isWindows())
            WindowsFailedSnapshotTracker.deleteOldSnapshots();

        ThreadAwareSecurityManager.install();

        logSystemInfo();

        CLibrary.tryMlockall();

        try
        {
            startupChecks.verify();
        }
        catch (StartupException e)
        {
            exitOrFail(e.returnCode, e.getMessage(), e.getCause());
        }

        try
        {
            if (SystemKeyspace.snapshotOnVersionChange())
            {
                SystemKeyspace.migrateDataDirs();
            }
        }
        catch (IOException e)
        {
            exitOrFail(3, e.getMessage(), e.getCause());
        }

        maybeInitJmx();

        Thread.setDefaultUncaughtExceptionHandler(new Thread.UncaughtExceptionHandler()
        {
            public void uncaughtException(Thread t, Throwable e)
            {
                StorageMetrics.exceptions.inc();
                logger.error("Exception in thread {}", t, e);
                Tracing.trace("Exception in thread {}", t, e);
                for (Throwable e2 = e; e2 != null; e2 = e2.getCause())
                {
                    JVMStabilityInspector.inspectThrowable(e2);

                    if (e2 instanceof FSError)
                    {
                        if (e2 != e) // make sure FSError gets logged exactly once.
                            logger.error("Exception in thread {}", t, e2);
                        FileUtils.handleFSError((FSError) e2);
                    }

                    if (e2 instanceof CorruptSSTableException)
                    {
                        if (e2 != e)
                            logger.error("Exception in thread " + t, e2);
                        FileUtils.handleCorruptSSTable((CorruptSSTableException) e2);
                    }
                }
            }
        });

        /*
         * Migrate pre-3.0 keyspaces, tables, types, functions, and aggregates, to their new 3.0 storage.
         * We don't (and can't) wait for commit log replay here, but we don't need to - all schema changes force
         * explicit memtable flushes.
         */
        LegacySchemaMigrator.migrate();

        // Populate token metadata before flushing, for token-aware sstable partitioning (#6696)
        StorageService.instance.populateTokenMetadata();

        // load schema from disk
        Schema.instance.loadFromDisk();

        // clean up debris in the rest of the keyspaces
        for (String keyspaceName : Schema.instance.getKeyspaces())
        {
            // Skip system as we've already cleaned it
            if (keyspaceName.equals(SystemKeyspace.NAME))
                continue;

            for (CFMetaData cfm : Schema.instance.getTablesAndViews(keyspaceName))
                ColumnFamilyStore.scrubDataDirectories(cfm);
        }

        Keyspace.setInitialized();
        // initialize keyspaces
        for (String keyspaceName : Schema.instance.getKeyspaces())
        {
            if (logger.isDebugEnabled())
                logger.debug("opening keyspace {}", keyspaceName);
            // disable auto compaction until commit log replay ends
            for (ColumnFamilyStore cfs : Keyspace.open(keyspaceName).getColumnFamilyStores())
            {
                for (ColumnFamilyStore store : cfs.concatWithIndexes())
                {
                    store.disableAutoCompaction();
                }
            }
        }


        try
        {
            loadRowAndKeyCacheAsync().get();
        }
        catch (Throwable t)
        {
            JVMStabilityInspector.inspectThrowable(t);
            logger.warn("Error loading key or row cache", t);
        }

        try
        {
            GCInspector.register();
        }
        catch (Throwable t)
        {
            JVMStabilityInspector.inspectThrowable(t);
            logger.warn("Unable to start GCInspector (currently only supported on the Sun JVM)");
        }

        // replay the log if necessary
        try
        {
            CommitLog.instance.recover();
        }
        catch (IOException e)
        {
            throw new RuntimeException(e);
        }

        // Re-populate token metadata after commit log recover (new peers might be loaded onto system keyspace #10293)
        StorageService.instance.populateTokenMetadata();

        // migrate any legacy (pre-3.0) hints from system.hints table into the new store
        new LegacyHintsMigrator(DatabaseDescriptor.getHintsDirectory(), DatabaseDescriptor.getMaxHintsFileSize()).migrate();

        // migrate any legacy (pre-3.0) batch entries from system.batchlog to system.batches (new table format)
        LegacyBatchlogMigrator.migrate();

        // enable auto compaction
        for (Keyspace keyspace : Keyspace.all())
        {
            for (ColumnFamilyStore cfs : keyspace.getColumnFamilyStores())
            {
                for (final ColumnFamilyStore store : cfs.concatWithIndexes())
                {
                    if (store.getCompactionStrategyManager().shouldBeEnabled())
                        store.enableAutoCompaction();
                }
            }
        }

        Runnable viewRebuild = new Runnable()
        {
            @Override
            public void run()
            {
                for (Keyspace keyspace : Keyspace.all())
                {
                    keyspace.viewManager.buildAllViews();
                }
            }
        };

        ScheduledExecutors.optionalTasks.schedule(viewRebuild, StorageService.RING_DELAY, TimeUnit.MILLISECONDS);


        SystemKeyspace.finishStartup();

        // Metrics
        String metricsReporterConfigFile = System.getProperty("cassandra.metricsReporterConfigFile");
        if (metricsReporterConfigFile != null)
        {
            logger.info("Trying to load metrics-reporter-config from file: {}", metricsReporterConfigFile);
            try
            {
                String reportFileLocation = CassandraDaemon.class.getClassLoader().getResource(metricsReporterConfigFile).getFile();
                ReporterConfig.loadFromFile(reportFileLocation).enableAll(CassandraMetricsRegistry.Metrics);
            }
            catch (Exception e)
            {
                logger.warn("Failed to load metrics-reporter-config, metric sinks will not be activated", e);
            }
        }

        // start server internals
        StorageService.instance.registerDaemon(this);
        try
        {
            StorageService.instance.initServer();
        }
        catch (ConfigurationException e)
        {
            System.err.println(e.getMessage() + "\nFatal configuration error; unable to start server.  See log for stacktrace.");
            exitOrFail(1, "Fatal configuration error", e);
        }

        Mx4jTool.maybeLoad();

        if (!FBUtilities.getBroadcastAddress().equals(InetAddress.getLoopbackAddress()))
            waitForGossipToSettle();

        // schedule periodic background compaction task submission. this is simply a backstop against compactions stalling
        // due to scheduling errors or race conditions
        ScheduledExecutors.optionalTasks.scheduleWithFixedDelay(ColumnFamilyStore.getBackgroundCompactionTaskSubmitter(), 5, 1, TimeUnit.MINUTES);

        // schedule periodic dumps of table size estimates into SystemKeyspace.SIZE_ESTIMATES_CF
        // set cassandra.size_recorder_interval to 0 to disable
        int sizeRecorderInterval = Integer.getInteger("cassandra.size_recorder_interval", 5 * 60);
        if (sizeRecorderInterval > 0)
            ScheduledExecutors.optionalTasks.scheduleWithFixedDelay(SizeEstimatesRecorder.instance, 30, sizeRecorderInterval, TimeUnit.SECONDS);

        // Thrift
        InetAddress rpcAddr = DatabaseDescriptor.getRpcAddress();
        int rpcPort = DatabaseDescriptor.getRpcPort();
        int listenBacklog = DatabaseDescriptor.getRpcListenBacklog();
        thriftServer = new ThriftServer(rpcAddr, rpcPort, listenBacklog);

        // Native transport
        nativeTransportService = new NativeTransportService();

        completeSetup();
    }

    /*
     * Asynchronously load the row and key cache in one off threads and return a compound future of the result.
     * Error handling is pushed into the cache load since cache loads are allowed to fail and are handled by logging.
     */
    private ListenableFuture<?> loadRowAndKeyCacheAsync()
    {
        final ListenableFuture<Integer> keyCacheLoad = CacheService.instance.keyCache.loadSavedAsync();

        final ListenableFuture<Integer> rowCacheLoad = CacheService.instance.rowCache.loadSavedAsync();

        @SuppressWarnings("unchecked")
        ListenableFuture<List<Integer>> retval = Futures.successfulAsList(keyCacheLoad, rowCacheLoad);

        return retval;
    }

    @VisibleForTesting
    public void completeSetup()
    {
        setupCompleted = true;
    }

    public boolean setupCompleted()
    {
        return setupCompleted;
    }

    private void logSystemInfo()
    {
    	if (logger.isInfoEnabled())
    	{
	        try
	        {
	            logger.info("Hostname: {}", InetAddress.getLocalHost().getHostName());
	        }
	        catch (UnknownHostException e1)
	        {
	            logger.info("Could not resolve local host");
	        }

	        logger.info("JVM vendor/version: {}/{}", System.getProperty("java.vm.name"), System.getProperty("java.version"));
	        logger.info("Heap size: {}/{}", Runtime.getRuntime().totalMemory(), Runtime.getRuntime().maxMemory());

	        for(MemoryPoolMXBean pool: ManagementFactory.getMemoryPoolMXBeans())
	            logger.info("{} {}: {}", pool.getName(), pool.getType(), pool.getPeakUsage());

	        logger.info("Classpath: {}", System.getProperty("java.class.path"));
    	}
    }

    /**
     * Initialize the Cassandra Daemon based on the given <a
     * href="http://commons.apache.org/daemon/jsvc.html">Commons
     * Daemon</a>-specific arguments. To clarify, this is a hook for JSVC.
     *
     * @param arguments
     *            the arguments passed in from JSVC
     * @throws IOException
     */
    public void init(String[] arguments) throws IOException
    {
        setup();
    }

    /**
     * Start the Cassandra Daemon, assuming that it has already been
     * initialized via {@link #init(String[])}
     *
     * Hook for JSVC
     */
    public void start()
    {
        String nativeFlag = System.getProperty("cassandra.start_native_transport");
        if ((nativeFlag != null && Boolean.parseBoolean(nativeFlag)) || (nativeFlag == null && DatabaseDescriptor.startNativeTransport()))
        {
            startNativeTransport();
            StorageService.instance.setRpcReady(true);
        }
        else
            logger.info("Not starting native transport as requested. Use JMX (StorageService->startNativeTransport()) or nodetool (enablebinary) to start it");

        String rpcFlag = System.getProperty("cassandra.start_rpc");
        if ((rpcFlag != null && Boolean.parseBoolean(rpcFlag)) || (rpcFlag == null && DatabaseDescriptor.startRpc()))
            thriftServer.start();
        else
            logger.info("Not starting RPC server as requested. Use JMX (StorageService->startRPCServer()) or nodetool (enablethrift) to start it");
    }

    /**
     * Stop the daemon, ideally in an idempotent manner.
     *
     * Hook for JSVC / Procrun
     */
    public void stop()
    {
        // On linux, this doesn't entirely shut down Cassandra, just the RPC server.
        // jsvc takes care of taking the rest down
        logger.info("Cassandra shutting down...");
        if (thriftServer != null)
            thriftServer.stop();
        if (nativeTransportService != null)
            nativeTransportService.destroy();
        StorageService.instance.setRpcReady(false);
        
        // On windows, we need to stop the entire system as prunsrv doesn't have the jsvc hooks
        // We rely on the shutdown hook to drain the node
        if (FBUtilities.isWindows())
            System.exit(0);

        if (jmxServer != null)
        {
            try
            {
                jmxServer.stop();
            }
            catch (IOException e)
            {
                logger.error("Error shutting down local JMX server: ", e);
            }
        }
    }


    /**
     * Clean up all resources obtained during the lifetime of the daemon. This
     * is a hook for JSVC.
     */
    public void destroy()
    {}

    /**
     * A convenience method to initialize and start the daemon in one shot.
     */
    public void activate()
    {
        // Do not put any references to DatabaseDescriptor above the forceStaticInitialization call.
        try
        {
            try
            {
                DatabaseDescriptor.forceStaticInitialization();
            }
            catch (ExceptionInInitializerError e)
            {
                throw e.getCause();
            }

            try
            {
                MBeanServer mbs = ManagementFactory.getPlatformMBeanServer();
                mbs.registerMBean(new StandardMBean(new NativeAccess(), NativeAccessMBean.class), new ObjectName(MBEAN_NAME));
            }
            catch (Exception e)
            {
                logger.error("error registering MBean {}", MBEAN_NAME, e);
                //Allow the server to start even if the bean can't be registered
            }

<<<<<<< HEAD
            try
            {
                DatabaseDescriptor.forceStaticInitialization();
            }
            catch (ExceptionInInitializerError e)
            {
                throw e.getCause();
=======
            if (FBUtilities.isWindows())
            {
                // We need to adjust the system timer on windows from the default 15ms down to the minimum of 1ms as this
                // impacts timer intervals, thread scheduling, driver interrupts, etc.
                WindowsTimer.startTimerPeriod(DatabaseDescriptor.getWindowsTimerInterval());
>>>>>>> 6f3d1e22
            }

            setup();

            String pidFile = System.getProperty("cassandra-pidfile");

            if (pidFile != null)
            {
                new File(pidFile).deleteOnExit();
            }

            if (System.getProperty("cassandra-foreground") == null)
            {
                System.out.close();
                System.err.close();
            }

            start();
        }
        catch (Throwable e)
        {
            boolean logStackTrace =
                    e instanceof ConfigurationException ? ((ConfigurationException)e).logStackTrace : true;

            System.out.println("Exception (" + e.getClass().getName() + ") encountered during startup: " + e.getMessage());

            if (logStackTrace)
            {
                if (runManaged)
                    logger.error("Exception encountered during startup", e);
                // try to warn user on stdout too, if we haven't already detached
                e.printStackTrace();
                exitOrFail(3, "Exception encountered during startup", e);
            }
            else
            {
                if (runManaged)
                    logger.error("Exception encountered during startup: {}", e.getMessage());
                // try to warn user on stdout too, if we haven't already detached
                System.err.println(e.getMessage());
                exitOrFail(3, "Exception encountered during startup: " + e.getMessage());
            }
        }
    }

    public void startNativeTransport()
    {
        if (nativeTransportService == null)
            throw new IllegalStateException("setup() must be called first for CassandraDaemon");
        else
            nativeTransportService.start();
    }

    public void stopNativeTransport()
    {
        if (nativeTransportService != null)
            nativeTransportService.stop();
    }

    public boolean isNativeTransportRunning()
    {
        return nativeTransportService != null ? nativeTransportService.isRunning() : false;
    }


    /**
     * A convenience method to stop and destroy the daemon in one shot.
     */
    public void deactivate()
    {
        stop();
        destroy();
        // completely shut down cassandra
        if(!runManaged)
        {
            System.exit(0);
        }
    }

    private void waitForGossipToSettle()
    {
        int forceAfter = Integer.getInteger("cassandra.skip_wait_for_gossip_to_settle", -1);
        if (forceAfter == 0)
        {
            return;
        }
        final int GOSSIP_SETTLE_MIN_WAIT_MS = 5000;
        final int GOSSIP_SETTLE_POLL_INTERVAL_MS = 1000;
        final int GOSSIP_SETTLE_POLL_SUCCESSES_REQUIRED = 3;

        logger.info("Waiting for gossip to settle before accepting client requests...");
        Uninterruptibles.sleepUninterruptibly(GOSSIP_SETTLE_MIN_WAIT_MS, TimeUnit.MILLISECONDS);
        int totalPolls = 0;
        int numOkay = 0;
        int epSize = Gossiper.instance.getEndpointStates().size();
        while (numOkay < GOSSIP_SETTLE_POLL_SUCCESSES_REQUIRED)
        {
            Uninterruptibles.sleepUninterruptibly(GOSSIP_SETTLE_POLL_INTERVAL_MS, TimeUnit.MILLISECONDS);
            int currentSize = Gossiper.instance.getEndpointStates().size();
            totalPolls++;
            if (currentSize == epSize)
            {
                logger.debug("Gossip looks settled.");
                numOkay++;
            }
            else
            {
                logger.info("Gossip not settled after {} polls.", totalPolls);
                numOkay = 0;
            }
            epSize = currentSize;
            if (forceAfter > 0 && totalPolls > forceAfter)
            {
                logger.warn("Gossip not settled but startup forced by cassandra.skip_wait_for_gossip_to_settle. Gossip total polls: {}",
                            totalPolls);
                break;
            }
        }
        if (totalPolls > GOSSIP_SETTLE_POLL_SUCCESSES_REQUIRED)
            logger.info("Gossip settled after {} extra polls; proceeding", totalPolls - GOSSIP_SETTLE_POLL_SUCCESSES_REQUIRED);
        else
            logger.info("No gossip backlog; proceeding");
    }

    public static void stop(String[] args)
    {
        instance.deactivate();
    }

    public static void main(String[] args)
    {
        instance.activate();
    }

    private void exitOrFail(int code, String message)
    {
        exitOrFail(code, message, null);
    }

    private void exitOrFail(int code, String message, Throwable cause)
    {
        if (runManaged)
        {
            RuntimeException t = cause!=null ? new RuntimeException(message, cause) : new RuntimeException(message);
            throw t;
        }
        else
        {
            logger.error(message, cause);
            System.exit(code);
        }
    }

    static class NativeAccess implements NativeAccessMBean
    {
        public boolean isAvailable()
        {
            return CLibrary.jnaAvailable();
        }

        public boolean isMemoryLockable()
        {
            return CLibrary.jnaMemoryLockable();
        }
    }

    public interface Server
    {
        /**
         * Start the server.
         * This method shoud be able to restart a server stopped through stop().
         * Should throw a RuntimeException if the server cannot be started
         */
        public void start();

        /**
         * Stop the server.
         * This method should be able to stop server started through start().
         * Should throw a RuntimeException if the server cannot be stopped
         */
        public void stop();

        /**
         * Returns whether the server is currently running.
         */
        public boolean isRunning();
    }
}<|MERGE_RESOLUTION|>--- conflicted
+++ resolved
@@ -538,21 +538,11 @@
                 //Allow the server to start even if the bean can't be registered
             }
 
-<<<<<<< HEAD
-            try
-            {
-                DatabaseDescriptor.forceStaticInitialization();
-            }
-            catch (ExceptionInInitializerError e)
-            {
-                throw e.getCause();
-=======
             if (FBUtilities.isWindows())
             {
                 // We need to adjust the system timer on windows from the default 15ms down to the minimum of 1ms as this
                 // impacts timer intervals, thread scheduling, driver interrupts, etc.
                 WindowsTimer.startTimerPeriod(DatabaseDescriptor.getWindowsTimerInterval());
->>>>>>> 6f3d1e22
             }
 
             setup();
