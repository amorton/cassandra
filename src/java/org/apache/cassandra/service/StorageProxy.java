--- conflicted
+++ resolved
@@ -978,7 +978,17 @@
                 {
                     ReadCommand command = repairCommands.get(i);
                     RepairCallback handler = repairResponseHandlers.get(i);
-<<<<<<< HEAD
+
+                    Row row;
+                    try
+                    {
+                        row = handler.get();
+                    }
+                    catch (DigestMismatchException e)
+                    {
+                        throw new AssertionError(e); // full data requested from each node here, no digests should be sent
+                    }
+
                     try
                     {
                         // wait for the repair writes to be acknowledged, to minimize impact on any replica that's
@@ -990,22 +1000,6 @@
                         int blockFor = consistency_level.blockFor(command.getKeyspace());
                         throw new ReadTimeoutException(consistency_level, blockFor, blockFor, true);
                     }
-=======
->>>>>>> 936302cb
-
-                    Row row;
-                    try
-                    {
-                        row = handler.get();
-                    }
-                    catch (DigestMismatchException e)
-                    {
-                        throw new AssertionError(e); // full data requested from each node here, no digests should be sent
-                    }
-
-                    // wait for the repair writes to be acknowledged, to minimize impact on any replica that's
-                    // behind on writes in case the out-of-sync row is read multiple times in quick succession
-                    FBUtilities.waitOnFutures(handler.resolver.repairResults, DatabaseDescriptor.getRpcTimeout());
 
                     // retry any potential short reads
                     ReadCommand retryCommand = command.maybeGenerateRetryCommand(handler, row);
