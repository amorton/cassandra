version: 2
jobs:
  j8_jvm_upgrade_dtests:
    docker:
    - image: spod/cassandra-testing-ubuntu1810-java11-w-dependencies:20190306
    resource_class: xlarge
    working_directory: ~/
    shell: /bin/bash -eo pipefail -l
    parallelism: 1
    steps:
    - attach_workspace:
        at: /home/cassandra
    - run:
        name: Determine distributed Tests to Run
        command: |
          # reminder: this code (along with all the steps) is independently executed on every circle container
          # so the goal here is to get the circleci script to return the tests *this* container will run
          # which we do via the `circleci` cli tool.

          rm -fr ~/cassandra-dtest/upgrade_tests
          echo "***java tests***"

          # get all of our unit test filenames
          set -eo pipefail && circleci tests glob "$HOME/cassandra/test/distributed/**/*.java" > /tmp/all_java_unit_tests.txt

          # split up the unit tests into groups based on the number of containers we have
          set -eo pipefail && circleci tests split --split-by=timings --timings-type=filename --index=${CIRCLE_NODE_INDEX} --total=${CIRCLE_NODE_TOTAL} /tmp/all_java_unit_tests.txt > /tmp/java_tests_${CIRCLE_NODE_INDEX}.txt
          set -eo pipefail && cat /tmp/java_tests_${CIRCLE_NODE_INDEX}.txt | sed "s;^/home/cassandra/cassandra/test/distributed/;;g" | grep "Test\.java$" | grep upgrade > /tmp/java_tests_${CIRCLE_NODE_INDEX}_final.txt
          echo "** /tmp/java_tests_${CIRCLE_NODE_INDEX}_final.txt"
          cat /tmp/java_tests_${CIRCLE_NODE_INDEX}_final.txt
        no_output_timeout: 15m
    - run:
        name: Log Environment Information
        command: |
          echo '*** id ***'
          id
          echo '*** cat /proc/cpuinfo ***'
          cat /proc/cpuinfo
          echo '*** free -m ***'
          free -m
          echo '*** df -m ***'
          df -m
          echo '*** ifconfig -a ***'
          ifconfig -a
          echo '*** uname -a ***'
          uname -a
          echo '*** mount ***'
          mount
          echo '*** env ***'
          env
          echo '*** java ***'
          which java
          java -version
    - run:
        name: Run Unit Tests (testclasslist)
        command: |
          export PATH=$JAVA_HOME/bin:$PATH
          time mv ~/cassandra /tmp
          cd /tmp/cassandra
          if [ -d ~/dtest_jars ]; then
            cp ~/dtest_jars/dtest* /tmp/cassandra/build/
          fi
          ant testclasslist -Dtest.classlistfile=/tmp/java_tests_${CIRCLE_NODE_INDEX}_final.txt  -Dtest.classlistprefix=distributed
        no_output_timeout: 15m
    - store_test_results:
        path: /tmp/cassandra/build/test/output/
    - store_artifacts:
        path: /tmp/cassandra/build/test/output
        destination: junitxml
    - store_artifacts:
        path: /tmp/cassandra/build/test/logs
        destination: logs
    environment:
    - JAVA8_HOME: /usr/lib/jvm/java-8-openjdk-amd64
    - ANT_HOME: /usr/share/ant
    - LANG: en_US.UTF-8
    - KEEP_TEST_DIR: true
    - DEFAULT_DIR: /home/cassandra/cassandra-dtest
    - PYTHONIOENCODING: utf-8
    - PYTHONUNBUFFERED: true
    - CASS_DRIVER_NO_EXTENSIONS: true
    - CASS_DRIVER_NO_CYTHON: true
    - CASSANDRA_SKIP_SYNC: true
    - DTEST_REPO: git://github.com/apache/cassandra-dtest.git
    - DTEST_BRANCH: master
    - CCM_MAX_HEAP_SIZE: 2048M
    - CCM_HEAP_NEWSIZE: 512M
    - JAVA_HOME: /usr/lib/jvm/java-8-openjdk-amd64
    - JDK_HOME: /usr/lib/jvm/java-8-openjdk-amd64
  build:
    docker:
    - image: spod/cassandra-testing-ubuntu1810-java11-w-dependencies:20190306
    resource_class: medium
    working_directory: ~/
    shell: /bin/bash -eo pipefail -l
    parallelism: 1
    steps:
    - run:
        name: Log Environment Information
        command: |
          echo '*** id ***'
          id
          echo '*** cat /proc/cpuinfo ***'
          cat /proc/cpuinfo
          echo '*** free -m ***'
          free -m
          echo '*** df -m ***'
          df -m
          echo '*** ifconfig -a ***'
          ifconfig -a
          echo '*** uname -a ***'
          uname -a
          echo '*** mount ***'
          mount
          echo '*** env ***'
          env
          echo '*** java ***'
          which java
          java -version
    - run:
        name: Clone Cassandra Repository (via git)
        command: |
          git clone --single-branch --depth 1 --branch $CIRCLE_BRANCH git://github.com/$CIRCLE_PROJECT_USERNAME/$CIRCLE_PROJECT_REPONAME.git ~/cassandra
    - run:
        name: Build Cassandra
        command: |
          export PATH=$JAVA_HOME/bin:$PATH
          cd ~/cassandra
          # Loop to prevent failure due to maven-ant-tasks not downloading a jar..
          for x in $(seq 1 3); do
              ${ANT_HOME}/bin/ant clean jar
              RETURN="$?"
              if [ "${RETURN}" -eq "0" ]; then
                  break
              fi
          done
          # Exit, if we didn't build successfully
          if [ "${RETURN}" -ne "0" ]; then
              echo "Build failed with exit code: ${RETURN}"
              exit ${RETURN}
          fi
        no_output_timeout: 15m
    - run:
        name: Run eclipse-warnings
        command: |
          export PATH=$JAVA_HOME/bin:$PATH
          cd ~/cassandra
          ant eclipse-warnings
    - persist_to_workspace:
        root: /home/cassandra
        paths:
        - cassandra
        - .m2
    environment:
    - JAVA8_HOME: /usr/lib/jvm/java-8-openjdk-amd64
    - ANT_HOME: /usr/share/ant
    - LANG: en_US.UTF-8
    - KEEP_TEST_DIR: true
    - DEFAULT_DIR: /home/cassandra/cassandra-dtest
    - PYTHONIOENCODING: utf-8
    - PYTHONUNBUFFERED: true
    - CASS_DRIVER_NO_EXTENSIONS: true
    - CASS_DRIVER_NO_CYTHON: true
    - CASSANDRA_SKIP_SYNC: true
    - DTEST_REPO: git://github.com/apache/cassandra-dtest.git
    - DTEST_BRANCH: master
    - CCM_MAX_HEAP_SIZE: 2048M
    - CCM_HEAP_NEWSIZE: 512M
    - JAVA_HOME: /usr/lib/jvm/java-8-openjdk-amd64
    - JDK_HOME: /usr/lib/jvm/java-8-openjdk-amd64
  j8_dtests-no-vnodes:
    docker:
    - image: spod/cassandra-testing-ubuntu1810-java11-w-dependencies:20190306
    resource_class: xlarge
    working_directory: ~/
    shell: /bin/bash -eo pipefail -l
    parallelism: 100
    steps:
    - attach_workspace:
        at: /home/cassandra
    - run:
        name: Clone Cassandra dtest Repository (via git)
        command: |
          git clone --single-branch --branch $DTEST_BRANCH --depth 1 $DTEST_REPO ~/cassandra-dtest
    - run:
        name: Configure virtualenv and python Dependencies
        command: |
          # note, this should be super quick as all dependencies should be pre-installed in the docker image
          # if additional dependencies were added to requirmeents.txt and the docker image hasn't been updated
          # we'd have to install it here at runtime -- which will make things slow, so do yourself a favor and
          # rebuild the docker image! (it automatically pulls the latest requirements.txt on build)
          source ~/env/bin/activate
          export PATH=$JAVA_HOME/bin:$PATH
          pip3 install --upgrade -r ~/cassandra-dtest/requirements.txt
          pip3 freeze
    - run:
        name: Determine Tests to Run (j8_without_vnodes)
        no_output_timeout: 5m
        command: "# reminder: this code (along with all the steps) is independently executed on every circle container\n# so the goal here is to get the circleci script to return the tests *this* container will run\n# which we do via the `circleci` cli tool.\n\ncd cassandra-dtest\nsource ~/env/bin/activate\nexport PATH=$JAVA_HOME/bin:$PATH\n\nif [ -n '' ]; then\n  export \nfi\n\necho \"***Collected DTests (j8_without_vnodes)***\"\nset -eo pipefail && ./run_dtests.py --skip-resource-intensive-tests --dtest-print-tests-only --dtest-print-tests-output=/tmp/all_dtest_tests_j8_without_vnodes_raw --cassandra-dir=../cassandra\nif [ -z '' ]; then\n  mv /tmp/all_dtest_tests_j8_without_vnodes_raw /tmp/all_dtest_tests_j8_without_vnodes\nelse\n  grep -e '' /tmp/all_dtest_tests_j8_without_vnodes_raw > /tmp/all_dtest_tests_j8_without_vnodes || { echo \"Filter did not match any tests! Exiting build.\"; exit 0; }\nfi\nset -eo pipefail && circleci tests split --split-by=timings --timings-type=classname /tmp/all_dtest_tests_j8_without_vnodes > /tmp/split_dtest_tests_j8_without_vnodes.txt\ncat /tmp/split_dtest_tests_j8_without_vnodes.txt | tr '\\n' ' ' > /tmp/split_dtest_tests_j8_without_vnodes_final.txt\ncat /tmp/split_dtest_tests_j8_without_vnodes_final.txt\n"
    - run:
        name: Run dtests (j8_without_vnodes)
        no_output_timeout: 15m
        command: "echo \"cat /tmp/split_dtest_tests_j8_without_vnodes_final.txt\"\ncat /tmp/split_dtest_tests_j8_without_vnodes_final.txt\n\nsource ~/env/bin/activate\nexport PATH=$JAVA_HOME/bin:$PATH\nif [ -n '' ]; then\n  export \nfi\n\njava -version\ncd ~/cassandra-dtest\nmkdir -p /tmp/dtest\n\necho \"env: $(env)\"\necho \"** done env\"\nmkdir -p /tmp/results/dtests\n# we need the \"set -o pipefail\" here so that the exit code that circleci will actually use is from pytest and not the exit code from tee\nexport SPLIT_TESTS=`cat /tmp/split_dtest_tests_j8_without_vnodes_final.txt`\nset -o pipefail && cd ~/cassandra-dtest && pytest --skip-resource-intensive-tests --log-level=\"INFO\" --junit-xml=/tmp/results/dtests/pytest_result_j8_without_vnodes.xml -s --cassandra-dir=/home/cassandra/cassandra --keep-test-dir $SPLIT_TESTS 2>&1 | tee /tmp/dtest/stdout.txt\n"
    - store_test_results:
        path: /tmp/results
    - store_artifacts:
        path: /tmp/dtest
        destination: dtest_j8_without_vnodes
    - store_artifacts:
        path: ~/cassandra-dtest/logs
        destination: dtest_j8_without_vnodes_logs
    environment:
    - JAVA8_HOME: /usr/lib/jvm/java-8-openjdk-amd64
    - ANT_HOME: /usr/share/ant
    - LANG: en_US.UTF-8
    - KEEP_TEST_DIR: true
    - DEFAULT_DIR: /home/cassandra/cassandra-dtest
    - PYTHONIOENCODING: utf-8
    - PYTHONUNBUFFERED: true
    - CASS_DRIVER_NO_EXTENSIONS: true
    - CASS_DRIVER_NO_CYTHON: true
    - CASSANDRA_SKIP_SYNC: true
    - DTEST_REPO: git://github.com/apache/cassandra-dtest.git
    - DTEST_BRANCH: master
    - CCM_MAX_HEAP_SIZE: 2048M
    - CCM_HEAP_NEWSIZE: 512M
    - JAVA_HOME: /usr/lib/jvm/java-8-openjdk-amd64
    - JDK_HOME: /usr/lib/jvm/java-8-openjdk-amd64
  j8_upgradetests-no-vnodes:
    docker:
    - image: spod/cassandra-testing-ubuntu1810-java11-w-dependencies:20190306
    resource_class: xlarge
    working_directory: ~/
    shell: /bin/bash -eo pipefail -l
    parallelism: 100
    steps:
    - attach_workspace:
        at: /home/cassandra
    - run:
        name: Clone Cassandra dtest Repository (via git)
        command: |
          git clone --single-branch --branch $DTEST_BRANCH --depth 1 $DTEST_REPO ~/cassandra-dtest
    - run:
        name: Configure virtualenv and python Dependencies
        command: |
          # note, this should be super quick as all dependencies should be pre-installed in the docker image
          # if additional dependencies were added to requirmeents.txt and the docker image hasn't been updated
          # we'd have to install it here at runtime -- which will make things slow, so do yourself a favor and
          # rebuild the docker image! (it automatically pulls the latest requirements.txt on build)
          source ~/env/bin/activate
          export PATH=$JAVA_HOME/bin:$PATH
          pip3 install --upgrade -r ~/cassandra-dtest/requirements.txt
          pip3 freeze
    - run:
        name: Determine Tests to Run (j8_upgradetests_without_vnodes)
        no_output_timeout: 5m
        command: |
          # reminder: this code (along with all the steps) is independently executed on every circle container
          # so the goal here is to get the circleci script to return the tests *this* container will run
          # which we do via the `circleci` cli tool.

          cd cassandra-dtest
          source ~/env/bin/activate
          export PATH=$JAVA_HOME/bin:$PATH

          if [ -n 'RUN_STATIC_UPGRADE_MATRIX=true' ]; then
            export RUN_STATIC_UPGRADE_MATRIX=true
          fi

          echo "***Collected DTests (j8_upgradetests_without_vnodes)***"
          set -eo pipefail && ./run_dtests.py --execute-upgrade-tests --dtest-print-tests-only --dtest-print-tests-output=/tmp/all_dtest_tests_j8_upgradetests_without_vnodes_raw --cassandra-dir=../cassandra
          if [ -z '^upgrade_tests' ]; then
            mv /tmp/all_dtest_tests_j8_upgradetests_without_vnodes_raw /tmp/all_dtest_tests_j8_upgradetests_without_vnodes
          else
            grep -e '^upgrade_tests' /tmp/all_dtest_tests_j8_upgradetests_without_vnodes_raw > /tmp/all_dtest_tests_j8_upgradetests_without_vnodes || { echo "Filter did not match any tests! Exiting build."; exit 0; }
          fi
          set -eo pipefail && circleci tests split --split-by=timings --timings-type=classname /tmp/all_dtest_tests_j8_upgradetests_without_vnodes > /tmp/split_dtest_tests_j8_upgradetests_without_vnodes.txt
          cat /tmp/split_dtest_tests_j8_upgradetests_without_vnodes.txt | tr '\n' ' ' > /tmp/split_dtest_tests_j8_upgradetests_without_vnodes_final.txt
          cat /tmp/split_dtest_tests_j8_upgradetests_without_vnodes_final.txt
    - run:
        name: Run dtests (j8_upgradetests_without_vnodes)
        no_output_timeout: 15m
        command: |
<<<<<<< HEAD
          echo "cat /tmp/split_dtest_tests_j8_upgradetests_without_vnodes_final.txt"
          cat /tmp/split_dtest_tests_j8_upgradetests_without_vnodes_final.txt

          source ~/env/bin/activate
          export PATH=$JAVA_HOME/bin:$PATH
          if [ -n 'RUN_STATIC_UPGRADE_MATRIX=true' ]; then
            export RUN_STATIC_UPGRADE_MATRIX=true
          fi

          java -version
          cd ~/cassandra-dtest
          mkdir -p /tmp/dtest

          echo "env: $(env)"
          echo "** done env"
          mkdir -p /tmp/results/dtests
          # we need the "set -o pipefail" here so that the exit code that circleci will actually use is from pytest and not the exit code from tee
          export SPLIT_TESTS=`cat /tmp/split_dtest_tests_j8_upgradetests_without_vnodes_final.txt`
          set -o pipefail && cd ~/cassandra-dtest && pytest --execute-upgrade-tests --log-level="INFO" --junit-xml=/tmp/results/dtests/pytest_result_j8_upgradetests_without_vnodes.xml -s --cassandra-dir=/home/cassandra/cassandra --keep-test-dir $SPLIT_TESTS 2>&1 | tee /tmp/dtest/stdout.txt
=======
          set -x
          export PATH=$JAVA_HOME/bin:$PATH
          time mv ~/cassandra /tmp
          cd /tmp/cassandra
          test_timeout=$(grep 'name="test.unit.timeout"' build.xml | awk -F'"' '{print $4}' || true)
          if [ -z "$test_timeout" ]; then
            test_timeout=$(grep 'name="test.timeout"' build.xml | awk -F'"' '{print $4}')
          fi
          ant testclasslist -Dtest.timeout="$test_timeout" -Dtest.classlistfile=/tmp/java_tests_${CIRCLE_NODE_INDEX}_final.txt  -Dtest.classlistprefix=unit
        no_output_timeout: 15m
>>>>>>> b4908473
    - store_test_results:
        path: /tmp/results
    - store_artifacts:
        path: /tmp/dtest
        destination: dtest_j8_upgradetests_without_vnodes
    - store_artifacts:
        path: ~/cassandra-dtest/logs
        destination: dtest_j8_upgradetests_without_vnodes_logs
    environment:
    - JAVA8_HOME: /usr/lib/jvm/java-8-openjdk-amd64
    - ANT_HOME: /usr/share/ant
    - LANG: en_US.UTF-8
    - KEEP_TEST_DIR: true
    - DEFAULT_DIR: /home/cassandra/cassandra-dtest
    - PYTHONIOENCODING: utf-8
    - PYTHONUNBUFFERED: true
    - CASS_DRIVER_NO_EXTENSIONS: true
    - CASS_DRIVER_NO_CYTHON: true
    - CASSANDRA_SKIP_SYNC: true
    - DTEST_REPO: git://github.com/apache/cassandra-dtest.git
    - DTEST_BRANCH: master
    - CCM_MAX_HEAP_SIZE: 2048M
    - CCM_HEAP_NEWSIZE: 512M
    - JAVA_HOME: /usr/lib/jvm/java-8-openjdk-amd64
    - JDK_HOME: /usr/lib/jvm/java-8-openjdk-amd64
  j8_unit_tests:
    docker:
    - image: spod/cassandra-testing-ubuntu1810-java11-w-dependencies:20190306
    resource_class: xlarge
    working_directory: ~/
    shell: /bin/bash -eo pipefail -l
    parallelism: 100
    steps:
    - attach_workspace:
        at: /home/cassandra
    - run:
        name: Determine unit Tests to Run
        command: |
          # reminder: this code (along with all the steps) is independently executed on every circle container
          # so the goal here is to get the circleci script to return the tests *this* container will run
          # which we do via the `circleci` cli tool.

          rm -fr ~/cassandra-dtest/upgrade_tests
          echo "***java tests***"

          # get all of our unit test filenames
          set -eo pipefail && circleci tests glob "$HOME/cassandra/test/unit/**/*.java" > /tmp/all_java_unit_tests.txt

          # split up the unit tests into groups based on the number of containers we have
          set -eo pipefail && circleci tests split --split-by=timings --timings-type=filename --index=${CIRCLE_NODE_INDEX} --total=${CIRCLE_NODE_TOTAL} /tmp/all_java_unit_tests.txt > /tmp/java_tests_${CIRCLE_NODE_INDEX}.txt
          set -eo pipefail && cat /tmp/java_tests_${CIRCLE_NODE_INDEX}.txt | sed "s;^/home/cassandra/cassandra/test/unit/;;g" | grep "Test\.java$"  > /tmp/java_tests_${CIRCLE_NODE_INDEX}_final.txt
          echo "** /tmp/java_tests_${CIRCLE_NODE_INDEX}_final.txt"
          cat /tmp/java_tests_${CIRCLE_NODE_INDEX}_final.txt
        no_output_timeout: 15m
    - run:
        name: Log Environment Information
        command: |
          echo '*** id ***'
          id
          echo '*** cat /proc/cpuinfo ***'
          cat /proc/cpuinfo
          echo '*** free -m ***'
          free -m
          echo '*** df -m ***'
          df -m
          echo '*** ifconfig -a ***'
          ifconfig -a
          echo '*** uname -a ***'
          uname -a
          echo '*** mount ***'
          mount
          echo '*** env ***'
          env
          echo '*** java ***'
          which java
          java -version
    - run:
        name: Run Unit Tests (testclasslist)
        command: |
          set -x
          export PATH=$JAVA_HOME/bin:$PATH
          time mv ~/cassandra /tmp
          cd /tmp/cassandra
<<<<<<< HEAD
          if [ -d ~/dtest_jars ]; then
            cp ~/dtest_jars/dtest* /tmp/cassandra/build/
          fi
          ant testclasslist -Dtest.classlistfile=/tmp/java_tests_${CIRCLE_NODE_INDEX}_final.txt  -Dtest.classlistprefix=unit
=======
          test_timeout=$(grep 'name="test.distributed.timeout"' build.xml | awk -F'"' '{print $4}' || true)
          if [ -z "$test_timeout" ]; then
            test_timeout=$(grep 'name="test.timeout"' build.xml | awk -F'"' '{print $4}')
          fi
          ant testclasslist -Dtest.timeout="$test_timeout" -Dtest.classlistfile=/tmp/java_tests_${CIRCLE_NODE_INDEX}_final.txt  -Dtest.classlistprefix=distributed
>>>>>>> b4908473
        no_output_timeout: 15m
    - store_test_results:
        path: /tmp/cassandra/build/test/output/
    - store_artifacts:
        path: /tmp/cassandra/build/test/output
        destination: junitxml
    - store_artifacts:
        path: /tmp/cassandra/build/test/logs
        destination: logs
    environment:
    - JAVA8_HOME: /usr/lib/jvm/java-8-openjdk-amd64
    - ANT_HOME: /usr/share/ant
    - LANG: en_US.UTF-8
    - KEEP_TEST_DIR: true
    - DEFAULT_DIR: /home/cassandra/cassandra-dtest
    - PYTHONIOENCODING: utf-8
    - PYTHONUNBUFFERED: true
    - CASS_DRIVER_NO_EXTENSIONS: true
    - CASS_DRIVER_NO_CYTHON: true
    - CASSANDRA_SKIP_SYNC: true
    - DTEST_REPO: git://github.com/apache/cassandra-dtest.git
    - DTEST_BRANCH: master
    - CCM_MAX_HEAP_SIZE: 2048M
    - CCM_HEAP_NEWSIZE: 512M
    - JAVA_HOME: /usr/lib/jvm/java-8-openjdk-amd64
    - JDK_HOME: /usr/lib/jvm/java-8-openjdk-amd64
  j8_dtests-with-vnodes:
    docker:
    - image: spod/cassandra-testing-ubuntu1810-java11-w-dependencies:20190306
    resource_class: xlarge
    working_directory: ~/
    shell: /bin/bash -eo pipefail -l
    parallelism: 100
    steps:
    - attach_workspace:
        at: /home/cassandra
    - run:
        name: Clone Cassandra dtest Repository (via git)
        command: |
          git clone --single-branch --branch $DTEST_BRANCH --depth 1 $DTEST_REPO ~/cassandra-dtest
    - run:
        name: Configure virtualenv and python Dependencies
        command: |
          # note, this should be super quick as all dependencies should be pre-installed in the docker image
          # if additional dependencies were added to requirmeents.txt and the docker image hasn't been updated
          # we'd have to install it here at runtime -- which will make things slow, so do yourself a favor and
          # rebuild the docker image! (it automatically pulls the latest requirements.txt on build)
          source ~/env/bin/activate
          export PATH=$JAVA_HOME/bin:$PATH
          pip3 install --upgrade -r ~/cassandra-dtest/requirements.txt
          pip3 freeze
    - run:
        name: Determine Tests to Run (j8_with_vnodes)
        no_output_timeout: 5m
        command: "# reminder: this code (along with all the steps) is independently executed on every circle container\n# so the goal here is to get the circleci script to return the tests *this* container will run\n# which we do via the `circleci` cli tool.\n\ncd cassandra-dtest\nsource ~/env/bin/activate\nexport PATH=$JAVA_HOME/bin:$PATH\n\nif [ -n '' ]; then\n  export \nfi\n\necho \"***Collected DTests (j8_with_vnodes)***\"\nset -eo pipefail && ./run_dtests.py --use-vnodes --skip-resource-intensive-tests --dtest-print-tests-only --dtest-print-tests-output=/tmp/all_dtest_tests_j8_with_vnodes_raw --cassandra-dir=../cassandra\nif [ -z '' ]; then\n  mv /tmp/all_dtest_tests_j8_with_vnodes_raw /tmp/all_dtest_tests_j8_with_vnodes\nelse\n  grep -e '' /tmp/all_dtest_tests_j8_with_vnodes_raw > /tmp/all_dtest_tests_j8_with_vnodes || { echo \"Filter did not match any tests! Exiting build.\"; exit 0; }\nfi\nset -eo pipefail && circleci tests split --split-by=timings --timings-type=classname /tmp/all_dtest_tests_j8_with_vnodes > /tmp/split_dtest_tests_j8_with_vnodes.txt\ncat /tmp/split_dtest_tests_j8_with_vnodes.txt | tr '\\n' ' ' > /tmp/split_dtest_tests_j8_with_vnodes_final.txt\ncat /tmp/split_dtest_tests_j8_with_vnodes_final.txt\n"
    - run:
        name: Run dtests (j8_with_vnodes)
        no_output_timeout: 15m
        command: "echo \"cat /tmp/split_dtest_tests_j8_with_vnodes_final.txt\"\ncat /tmp/split_dtest_tests_j8_with_vnodes_final.txt\n\nsource ~/env/bin/activate\nexport PATH=$JAVA_HOME/bin:$PATH\nif [ -n '' ]; then\n  export \nfi\n\njava -version\ncd ~/cassandra-dtest\nmkdir -p /tmp/dtest\n\necho \"env: $(env)\"\necho \"** done env\"\nmkdir -p /tmp/results/dtests\n# we need the \"set -o pipefail\" here so that the exit code that circleci will actually use is from pytest and not the exit code from tee\nexport SPLIT_TESTS=`cat /tmp/split_dtest_tests_j8_with_vnodes_final.txt`\nset -o pipefail && cd ~/cassandra-dtest && pytest --use-vnodes --num-tokens=32 --skip-resource-intensive-tests --log-level=\"INFO\" --junit-xml=/tmp/results/dtests/pytest_result_j8_with_vnodes.xml -s --cassandra-dir=/home/cassandra/cassandra --keep-test-dir $SPLIT_TESTS 2>&1 | tee /tmp/dtest/stdout.txt\n"
    - store_test_results:
        path: /tmp/results
    - store_artifacts:
        path: /tmp/dtest
        destination: dtest_j8_with_vnodes
    - store_artifacts:
        path: ~/cassandra-dtest/logs
        destination: dtest_j8_with_vnodes_logs
    environment:
    - JAVA8_HOME: /usr/lib/jvm/java-8-openjdk-amd64
    - ANT_HOME: /usr/share/ant
    - LANG: en_US.UTF-8
    - KEEP_TEST_DIR: true
    - DEFAULT_DIR: /home/cassandra/cassandra-dtest
    - PYTHONIOENCODING: utf-8
    - PYTHONUNBUFFERED: true
    - CASS_DRIVER_NO_EXTENSIONS: true
    - CASS_DRIVER_NO_CYTHON: true
    - CASSANDRA_SKIP_SYNC: true
    - DTEST_REPO: git://github.com/apache/cassandra-dtest.git
    - DTEST_BRANCH: master
    - CCM_MAX_HEAP_SIZE: 2048M
    - CCM_HEAP_NEWSIZE: 512M
    - JAVA_HOME: /usr/lib/jvm/java-8-openjdk-amd64
    - JDK_HOME: /usr/lib/jvm/java-8-openjdk-amd64
  j8_jvm_dtests:
    docker:
    - image: spod/cassandra-testing-ubuntu1810-java11-w-dependencies:20190306
    resource_class: xlarge
    working_directory: ~/
    shell: /bin/bash -eo pipefail -l
    parallelism: 1
    steps:
    - attach_workspace:
        at: /home/cassandra
    - run:
        name: Determine distributed Tests to Run
        command: |
          # reminder: this code (along with all the steps) is independently executed on every circle container
          # so the goal here is to get the circleci script to return the tests *this* container will run
          # which we do via the `circleci` cli tool.

          rm -fr ~/cassandra-dtest/upgrade_tests
          echo "***java tests***"

          # get all of our unit test filenames
          set -eo pipefail && circleci tests glob "$HOME/cassandra/test/distributed/**/*.java" > /tmp/all_java_unit_tests.txt

          # split up the unit tests into groups based on the number of containers we have
          set -eo pipefail && circleci tests split --split-by=timings --timings-type=filename --index=${CIRCLE_NODE_INDEX} --total=${CIRCLE_NODE_TOTAL} /tmp/all_java_unit_tests.txt > /tmp/java_tests_${CIRCLE_NODE_INDEX}.txt
          set -eo pipefail && cat /tmp/java_tests_${CIRCLE_NODE_INDEX}.txt | sed "s;^/home/cassandra/cassandra/test/distributed/;;g" | grep "Test\.java$" | grep -v upgrade > /tmp/java_tests_${CIRCLE_NODE_INDEX}_final.txt
          echo "** /tmp/java_tests_${CIRCLE_NODE_INDEX}_final.txt"
          cat /tmp/java_tests_${CIRCLE_NODE_INDEX}_final.txt
        no_output_timeout: 15m
    - run:
        name: Log Environment Information
        command: |
          echo '*** id ***'
          id
          echo '*** cat /proc/cpuinfo ***'
          cat /proc/cpuinfo
          echo '*** free -m ***'
          free -m
          echo '*** df -m ***'
          df -m
          echo '*** ifconfig -a ***'
          ifconfig -a
          echo '*** uname -a ***'
          uname -a
          echo '*** mount ***'
          mount
          echo '*** env ***'
          env
          echo '*** java ***'
          which java
          java -version
    - run:
        name: Run Unit Tests (testclasslist)
        command: |
          set -x
          export PATH=$JAVA_HOME/bin:$PATH
          time mv ~/cassandra /tmp
          cd /tmp/cassandra
<<<<<<< HEAD
          if [ -d ~/dtest_jars ]; then
            cp ~/dtest_jars/dtest* /tmp/cassandra/build/
          fi
          ant testclasslist -Dtest.classlistfile=/tmp/java_tests_${CIRCLE_NODE_INDEX}_final.txt  -Dtest.classlistprefix=distributed
=======
          test_timeout=$(grep 'name="test.unit.timeout"' build.xml | awk -F'"' '{print $4}' || true)
          if [ -z "$test_timeout" ]; then
            test_timeout=$(grep 'name="test.timeout"' build.xml | awk -F'"' '{print $4}')
          fi
          ant testclasslist-compression -Dtest.timeout="$test_timeout" -Dtest.classlistfile=/tmp/java_tests_${CIRCLE_NODE_INDEX}_final.txt  -Dtest.classlistprefix=unit
>>>>>>> b4908473
        no_output_timeout: 15m
    - store_test_results:
        path: /tmp/cassandra/build/test/output/
    - store_artifacts:
        path: /tmp/cassandra/build/test/output
        destination: junitxml
    - store_artifacts:
        path: /tmp/cassandra/build/test/logs
        destination: logs
    environment:
    - JAVA8_HOME: /usr/lib/jvm/java-8-openjdk-amd64
    - ANT_HOME: /usr/share/ant
    - LANG: en_US.UTF-8
    - KEEP_TEST_DIR: true
    - DEFAULT_DIR: /home/cassandra/cassandra-dtest
    - PYTHONIOENCODING: utf-8
    - PYTHONUNBUFFERED: true
    - CASS_DRIVER_NO_EXTENSIONS: true
    - CASS_DRIVER_NO_CYTHON: true
    - CASSANDRA_SKIP_SYNC: true
    - DTEST_REPO: git://github.com/apache/cassandra-dtest.git
    - DTEST_BRANCH: master
    - CCM_MAX_HEAP_SIZE: 2048M
    - CCM_HEAP_NEWSIZE: 512M
    - JAVA_HOME: /usr/lib/jvm/java-8-openjdk-amd64
    - JDK_HOME: /usr/lib/jvm/java-8-openjdk-amd64
  utests_long:
    docker:
    - image: spod/cassandra-testing-ubuntu1810-java11-w-dependencies:20190306
    resource_class: xlarge
    working_directory: ~/
    shell: /bin/bash -eo pipefail -l
    parallelism: 1
    steps:
    - attach_workspace:
        at: /home/cassandra
    - run:
        name: Run Unit Tests (long-test)
        command: |
          export PATH=$JAVA_HOME/bin:$PATH
          time mv ~/cassandra /tmp
          cd /tmp/cassandra
          if [ -d ~/dtest_jars ]; then
            cp ~/dtest_jars/dtest* /tmp/cassandra/build/
          fi
          ant clean long-test
        no_output_timeout: 15m
    - store_test_results:
        path: /tmp/cassandra/build/test/output/
    - store_artifacts:
        path: /tmp/cassandra/build/test/output
        destination: junitxml
    - store_artifacts:
        path: /tmp/cassandra/build/test/logs
        destination: logs
    environment:
    - JAVA8_HOME: /usr/lib/jvm/java-8-openjdk-amd64
    - ANT_HOME: /usr/share/ant
    - LANG: en_US.UTF-8
    - KEEP_TEST_DIR: true
    - DEFAULT_DIR: /home/cassandra/cassandra-dtest
    - PYTHONIOENCODING: utf-8
    - PYTHONUNBUFFERED: true
    - CASS_DRIVER_NO_EXTENSIONS: true
    - CASS_DRIVER_NO_CYTHON: true
    - CASSANDRA_SKIP_SYNC: true
    - DTEST_REPO: git://github.com/apache/cassandra-dtest.git
    - DTEST_BRANCH: master
    - CCM_MAX_HEAP_SIZE: 2048M
    - CCM_HEAP_NEWSIZE: 512M
    - JAVA_HOME: /usr/lib/jvm/java-8-openjdk-amd64
    - JDK_HOME: /usr/lib/jvm/java-8-openjdk-amd64
  utests_compression:
    docker:
    - image: spod/cassandra-testing-ubuntu1810-java11-w-dependencies:20190306
    resource_class: xlarge
    working_directory: ~/
    shell: /bin/bash -eo pipefail -l
    parallelism: 100
    steps:
    - attach_workspace:
        at: /home/cassandra
    - run:
        name: Determine unit Tests to Run
        command: |
          # reminder: this code (along with all the steps) is independently executed on every circle container
          # so the goal here is to get the circleci script to return the tests *this* container will run
          # which we do via the `circleci` cli tool.

          rm -fr ~/cassandra-dtest/upgrade_tests
          echo "***java tests***"

          # get all of our unit test filenames
          set -eo pipefail && circleci tests glob "$HOME/cassandra/test/unit/**/*.java" > /tmp/all_java_unit_tests.txt

          # split up the unit tests into groups based on the number of containers we have
          set -eo pipefail && circleci tests split --split-by=timings --timings-type=filename --index=${CIRCLE_NODE_INDEX} --total=${CIRCLE_NODE_TOTAL} /tmp/all_java_unit_tests.txt > /tmp/java_tests_${CIRCLE_NODE_INDEX}.txt
          set -eo pipefail && cat /tmp/java_tests_${CIRCLE_NODE_INDEX}.txt | sed "s;^/home/cassandra/cassandra/test/unit/;;g" | grep "Test\.java$"  > /tmp/java_tests_${CIRCLE_NODE_INDEX}_final.txt
          echo "** /tmp/java_tests_${CIRCLE_NODE_INDEX}_final.txt"
          cat /tmp/java_tests_${CIRCLE_NODE_INDEX}_final.txt
        no_output_timeout: 15m
    - run:
        name: Log Environment Information
        command: |
          echo '*** id ***'
          id
          echo '*** cat /proc/cpuinfo ***'
          cat /proc/cpuinfo
          echo '*** free -m ***'
          free -m
          echo '*** df -m ***'
          df -m
          echo '*** ifconfig -a ***'
          ifconfig -a
          echo '*** uname -a ***'
          uname -a
          echo '*** mount ***'
          mount
          echo '*** env ***'
          env
          echo '*** java ***'
          which java
          java -version
    - run:
        name: Run Unit Tests (testclasslist-compression)
        command: |
          export PATH=$JAVA_HOME/bin:$PATH
          time mv ~/cassandra /tmp
          cd /tmp/cassandra
          if [ -d ~/dtest_jars ]; then
            cp ~/dtest_jars/dtest* /tmp/cassandra/build/
          fi
          ant testclasslist-compression -Dtest.classlistfile=/tmp/java_tests_${CIRCLE_NODE_INDEX}_final.txt  -Dtest.classlistprefix=unit
        no_output_timeout: 15m
    - store_test_results:
        path: /tmp/cassandra/build/test/output/
    - store_artifacts:
        path: /tmp/cassandra/build/test/output
        destination: junitxml
    - store_artifacts:
        path: /tmp/cassandra/build/test/logs
        destination: logs
    environment:
    - JAVA8_HOME: /usr/lib/jvm/java-8-openjdk-amd64
    - ANT_HOME: /usr/share/ant
    - LANG: en_US.UTF-8
    - KEEP_TEST_DIR: true
    - DEFAULT_DIR: /home/cassandra/cassandra-dtest
    - PYTHONIOENCODING: utf-8
    - PYTHONUNBUFFERED: true
    - CASS_DRIVER_NO_EXTENSIONS: true
    - CASS_DRIVER_NO_CYTHON: true
    - CASSANDRA_SKIP_SYNC: true
    - DTEST_REPO: git://github.com/apache/cassandra-dtest.git
    - DTEST_BRANCH: master
    - CCM_MAX_HEAP_SIZE: 2048M
    - CCM_HEAP_NEWSIZE: 512M
    - JAVA_HOME: /usr/lib/jvm/java-8-openjdk-amd64
    - JDK_HOME: /usr/lib/jvm/java-8-openjdk-amd64
  j8_dtest_jars_build:
    docker:
    - image: spod/cassandra-testing-ubuntu1810-java11-w-dependencies:20190306
    resource_class: medium
    working_directory: ~/
    shell: /bin/bash -eo pipefail -l
    parallelism: 1
    steps:
    - attach_workspace:
        at: /home/cassandra
    - run:
        name: Build Cassandra DTest jars
        command: |
          export PATH=$JAVA_HOME/bin:$PATH
          cd ~/cassandra
          git remote add apache git://github.com/apache/cassandra.git
          for branch in cassandra-2.2 cassandra-3.0 cassandra-3.11 trunk; do
            # check out the correct cassandra version:
            git remote set-branches --add apache '$branch'
            git fetch --depth 1 apache $branch
            git checkout $branch
            # Loop to prevent failure due to maven-ant-tasks not downloading a jar..
            for x in $(seq 1 3); do
                ${ANT_HOME}/bin/ant clean jar dtest-jar
                RETURN="$?"
                if [ "${RETURN}" -eq "0" ]; then
                    break
                fi
            done
            # Exit, if we didn't build successfully
            if [ "${RETURN}" -ne "0" ]; then
                echo "Build failed with exit code: ${RETURN}"
                exit ${RETURN}
            fi
          done
          # and build the dtest-jar for the branch under test
          git checkout origin/$CIRCLE_BRANCH
          for x in $(seq 1 3); do
              ${ANT_HOME}/bin/ant clean jar dtest-jar
              RETURN="$?"
              if [ "${RETURN}" -eq "0" ]; then
                  break
              fi
          done
          mkdir ~/dtest_jars
          cp build/dtest*.jar ~/dtest_jars
          ls -l ~/dtest_jars
        no_output_timeout: 15m
    - persist_to_workspace:
        root: /home/cassandra
        paths:
        - dtest_jars
    environment:
    - JAVA8_HOME: /usr/lib/jvm/java-8-openjdk-amd64
    - ANT_HOME: /usr/share/ant
    - LANG: en_US.UTF-8
    - KEEP_TEST_DIR: true
    - DEFAULT_DIR: /home/cassandra/cassandra-dtest
    - PYTHONIOENCODING: utf-8
    - PYTHONUNBUFFERED: true
    - CASS_DRIVER_NO_EXTENSIONS: true
    - CASS_DRIVER_NO_CYTHON: true
    - CASSANDRA_SKIP_SYNC: true
    - DTEST_REPO: git://github.com/apache/cassandra-dtest.git
    - DTEST_BRANCH: master
    - CCM_MAX_HEAP_SIZE: 2048M
    - CCM_HEAP_NEWSIZE: 512M
    - JAVA_HOME: /usr/lib/jvm/java-8-openjdk-amd64
    - JDK_HOME: /usr/lib/jvm/java-8-openjdk-amd64
workflows:
  version: 2
  build_and_run_tests:
    jobs:
    - build
    - j8_unit_tests:
        requires:
        - build
    - j8_jvm_dtests:
        requires:
        - build
    - start_utests_long:
        type: approval
        requires:
        - build
    - utests_long:
        requires:
        - start_utests_long
    - start_utests_compression:
        type: approval
        requires:
        - build
    - utests_compression:
        requires:
        - start_utests_compression
    - start_jvm_upgrade_dtest:
        type: approval
    - j8_dtest_jars_build:
        requires:
        - build
        - start_jvm_upgrade_dtest
    - j8_jvm_upgrade_dtests:
        requires:
        - j8_dtest_jars_build
    - start_j8_dtests:
        type: approval
        requires:
        - build
    - j8_dtests-with-vnodes:
        requires:
        - start_j8_dtests
    - j8_dtests-no-vnodes:
        requires:
        - start_j8_dtests
    - start_upgrade_tests:
        type: approval
        requires:
        - build
    - j8_upgradetests-no-vnodes:
        requires:
        - start_upgrade_tests<|MERGE_RESOLUTION|>--- conflicted
+++ resolved
@@ -54,13 +54,18 @@
     - run:
         name: Run Unit Tests (testclasslist)
         command: |
+          set -x
           export PATH=$JAVA_HOME/bin:$PATH
           time mv ~/cassandra /tmp
           cd /tmp/cassandra
           if [ -d ~/dtest_jars ]; then
             cp ~/dtest_jars/dtest* /tmp/cassandra/build/
           fi
-          ant testclasslist -Dtest.classlistfile=/tmp/java_tests_${CIRCLE_NODE_INDEX}_final.txt  -Dtest.classlistprefix=distributed
+          test_timeout=$(grep 'name="test.distributed.timeout"' build.xml | awk -F'"' '{print $4}' || true)
+          if [ -z "$test_timeout" ]; then
+            test_timeout=$(grep 'name="test.timeout"' build.xml | awk -F'"' '{print $4}')
+          fi
+          ant testclasslist -Dtest.timeout="$test_timeout" -Dtest.classlistfile=/tmp/java_tests_${CIRCLE_NODE_INDEX}_final.txt  -Dtest.classlistprefix=distributed
         no_output_timeout: 15m
     - store_test_results:
         path: /tmp/cassandra/build/test/output/
@@ -281,7 +286,6 @@
         name: Run dtests (j8_upgradetests_without_vnodes)
         no_output_timeout: 15m
         command: |
-<<<<<<< HEAD
           echo "cat /tmp/split_dtest_tests_j8_upgradetests_without_vnodes_final.txt"
           cat /tmp/split_dtest_tests_j8_upgradetests_without_vnodes_final.txt
 
@@ -301,18 +305,6 @@
           # we need the "set -o pipefail" here so that the exit code that circleci will actually use is from pytest and not the exit code from tee
           export SPLIT_TESTS=`cat /tmp/split_dtest_tests_j8_upgradetests_without_vnodes_final.txt`
           set -o pipefail && cd ~/cassandra-dtest && pytest --execute-upgrade-tests --log-level="INFO" --junit-xml=/tmp/results/dtests/pytest_result_j8_upgradetests_without_vnodes.xml -s --cassandra-dir=/home/cassandra/cassandra --keep-test-dir $SPLIT_TESTS 2>&1 | tee /tmp/dtest/stdout.txt
-=======
-          set -x
-          export PATH=$JAVA_HOME/bin:$PATH
-          time mv ~/cassandra /tmp
-          cd /tmp/cassandra
-          test_timeout=$(grep 'name="test.unit.timeout"' build.xml | awk -F'"' '{print $4}' || true)
-          if [ -z "$test_timeout" ]; then
-            test_timeout=$(grep 'name="test.timeout"' build.xml | awk -F'"' '{print $4}')
-          fi
-          ant testclasslist -Dtest.timeout="$test_timeout" -Dtest.classlistfile=/tmp/java_tests_${CIRCLE_NODE_INDEX}_final.txt  -Dtest.classlistprefix=unit
-        no_output_timeout: 15m
->>>>>>> b4908473
     - store_test_results:
         path: /tmp/results
     - store_artifacts:
@@ -396,18 +388,14 @@
           export PATH=$JAVA_HOME/bin:$PATH
           time mv ~/cassandra /tmp
           cd /tmp/cassandra
-<<<<<<< HEAD
           if [ -d ~/dtest_jars ]; then
             cp ~/dtest_jars/dtest* /tmp/cassandra/build/
           fi
-          ant testclasslist -Dtest.classlistfile=/tmp/java_tests_${CIRCLE_NODE_INDEX}_final.txt  -Dtest.classlistprefix=unit
-=======
-          test_timeout=$(grep 'name="test.distributed.timeout"' build.xml | awk -F'"' '{print $4}' || true)
+          test_timeout=$(grep 'name="test.unit.timeout"' build.xml | awk -F'"' '{print $4}' || true)
           if [ -z "$test_timeout" ]; then
             test_timeout=$(grep 'name="test.timeout"' build.xml | awk -F'"' '{print $4}')
           fi
-          ant testclasslist -Dtest.timeout="$test_timeout" -Dtest.classlistfile=/tmp/java_tests_${CIRCLE_NODE_INDEX}_final.txt  -Dtest.classlistprefix=distributed
->>>>>>> b4908473
+          ant testclasslist -Dtest.timeout="$test_timeout" -Dtest.classlistfile=/tmp/java_tests_${CIRCLE_NODE_INDEX}_final.txt  -Dtest.classlistprefix=unit
         no_output_timeout: 15m
     - store_test_results:
         path: /tmp/cassandra/build/test/output/
@@ -550,18 +538,14 @@
           export PATH=$JAVA_HOME/bin:$PATH
           time mv ~/cassandra /tmp
           cd /tmp/cassandra
-<<<<<<< HEAD
           if [ -d ~/dtest_jars ]; then
             cp ~/dtest_jars/dtest* /tmp/cassandra/build/
           fi
-          ant testclasslist -Dtest.classlistfile=/tmp/java_tests_${CIRCLE_NODE_INDEX}_final.txt  -Dtest.classlistprefix=distributed
-=======
-          test_timeout=$(grep 'name="test.unit.timeout"' build.xml | awk -F'"' '{print $4}' || true)
+          test_timeout=$(grep 'name="test.distributed.timeout"' build.xml | awk -F'"' '{print $4}' || true)
           if [ -z "$test_timeout" ]; then
             test_timeout=$(grep 'name="test.timeout"' build.xml | awk -F'"' '{print $4}')
           fi
-          ant testclasslist-compression -Dtest.timeout="$test_timeout" -Dtest.classlistfile=/tmp/java_tests_${CIRCLE_NODE_INDEX}_final.txt  -Dtest.classlistprefix=unit
->>>>>>> b4908473
+          ant testclasslist -Dtest.timeout="$test_timeout" -Dtest.classlistfile=/tmp/java_tests_${CIRCLE_NODE_INDEX}_final.txt  -Dtest.classlistprefix=distributed
         no_output_timeout: 15m
     - store_test_results:
         path: /tmp/cassandra/build/test/output/
@@ -688,13 +672,18 @@
     - run:
         name: Run Unit Tests (testclasslist-compression)
         command: |
+          set -x
           export PATH=$JAVA_HOME/bin:$PATH
           time mv ~/cassandra /tmp
           cd /tmp/cassandra
           if [ -d ~/dtest_jars ]; then
             cp ~/dtest_jars/dtest* /tmp/cassandra/build/
           fi
-          ant testclasslist-compression -Dtest.classlistfile=/tmp/java_tests_${CIRCLE_NODE_INDEX}_final.txt  -Dtest.classlistprefix=unit
+          test_timeout=$(grep 'name="test.unit.timeout"' build.xml | awk -F'"' '{print $4}' || true)
+          if [ -z "$test_timeout" ]; then
+            test_timeout=$(grep 'name="test.timeout"' build.xml | awk -F'"' '{print $4}')
+          fi
+          ant testclasslist-compression -Dtest.timeout="$test_timeout" -Dtest.classlistfile=/tmp/java_tests_${CIRCLE_NODE_INDEX}_final.txt  -Dtest.classlistprefix=unit
         no_output_timeout: 15m
     - store_test_results:
         path: /tmp/cassandra/build/test/output/
