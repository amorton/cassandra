--- conflicted
+++ resolved
@@ -478,19 +478,9 @@
         if use_conn is not None:
             self.conn = use_conn
         else:
-<<<<<<< HEAD
             transport = transport_factory(hostname, port, os.environ, CONFIG_FILE)
             self.conn = cql.connect(hostname, port, user=username, password=password,
                                     cql_version=cqlver, transport=transport)
-            self.set_expanded_cql_version(cqlver)
-            # we could set the keyspace through cql.connect(), but as of 1.0.10,
-            # it doesn't quote the keyspace for USE :(
-            if keyspace is not None:
-                tempcurs = self.conn.cursor()
-                tempcurs.execute('USE %s;' % self.cql_protect_name(keyspace))
-                tempcurs.close()
-=======
-            self.conn = cql.connect(hostname, port, user=username, password=password)
         self.set_expanded_cql_version(cqlver)
         # we could set the keyspace through cql.connect(), but as of 1.0.10,
         # it doesn't quote the keyspace for USE :(
@@ -498,7 +488,6 @@
             tempcurs = self.conn.cursor()
             tempcurs.execute('USE %s;' % self.cql_protect_name(keyspace))
             tempcurs.close()
->>>>>>> 310bf348
         self.cursor = self.conn.cursor()
         self.get_connection_versions()
 
