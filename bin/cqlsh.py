--- conflicted
+++ resolved
@@ -52,14 +52,12 @@
 if sys.version_info[0] != 2 or sys.version_info[1] != 7:
     sys.exit("\nCQL Shell supports only Python 2.7\n")
 
-<<<<<<< HEAD
 # see CASSANDRA-10428
 if platform.python_implementation().startswith('Jython'):
     sys.exit("\nCQL Shell does not run on Jython\n")
-=======
+
 UTF8 = 'utf-8'
 CP65001 = 'cp65001'  # Win utf-8 variant
->>>>>>> 23f62962
 
 description = "CQL Shell for Apache Cassandra"
 version = "5.0.1"
