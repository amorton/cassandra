--- conflicted
+++ resolved
@@ -43,11 +43,7 @@
  * Properly use the Paxos consistency for (non-protocol) batch (CASSANDRA-6837)
  * Add paranoid disk failure option (CASSANDRA-6646)
  * Improve PerRowSecondaryIndex performance (CASSANDRA-6876)
-<<<<<<< HEAD
-=======
  * Extend triggers to support CAS updates (CASSANDRA-6882)
-Merged from 1.2:
->>>>>>> 75ff51e1
  * add extra SSL cipher suites (CASSANDRA-6613)
  * fix nodetool getsstables for blob PK (CASSANDRA-6803)
 
