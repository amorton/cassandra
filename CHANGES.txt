--- conflicted
+++ resolved
@@ -1,4 +1,3 @@
-<<<<<<< HEAD
 3.0.9
  * Add option to state current gc_grace_seconds to tools/bin/sstablemetadata (CASSANDRA-12208)
  * Fix file system race condition that may cause LogAwareFileLister to fail to classify files (CASSANDRA-11889)
@@ -46,10 +45,7 @@
  * Avoid digest mismatch with empty but static rows (CASSANDRA-12090)
  * Fix EOF exception when altering column type (CASSANDRA-11820)
 Merged from 2.2:
-=======
-2.2.8
  * Forward writes to replacement node when replace_address != broadcast_address (CASSANDRA-8523)
->>>>>>> b39d984f
  * Enable repair -pr and -local together (fix regression of CASSANDRA-7450) (CASSANDRA-12522)
  * Fail repair on non-existing table (CASSANDRA-12279)
  * cqlsh copy: fix missing counter values (CASSANDRA-12476)
