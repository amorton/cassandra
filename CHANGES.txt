--- conflicted
+++ resolved
@@ -19,12 +19,8 @@
  * Allow different NUMACTL_ARGS to be passed in (CASSANDRA-13557)
  * Fix secondary index queries on COMPACT tables (CASSANDRA-13627)
  * Nodetool listsnapshots output is missing a newline, if there are no snapshots (CASSANDRA-13568)
-<<<<<<< HEAD
 Merged from 2.2:
-=======
- Merged from 2.2:
  * Prevent integer overflow on exabyte filesystems (CASSANDRA-13067)
->>>>>>> 1a70dede
  * Fix queries with LIMIT and filtering on clustering columns (CASSANDRA-11223)
  * Fix potential NPE when resume bootstrap fails (CASSANDRA-13272)
  * Fix toJSONString for the UDT, tuple and collection types (CASSANDRA-13592)
